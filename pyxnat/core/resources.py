from __future__ import with_statement

import os
import re
import shutil
import tempfile
import mimetypes
import zipfile
import time
import urllib
from fnmatch import fnmatch

from ..externals import simplejson as json

from .uriutil import join_uri, translate_uri, uri_segment
from .uriutil import uri_last, uri_nextlast
from .uriutil import uri_parent, uri_grandparent
from .uriutil import uri_shape

from .jsonutil import JsonTable, get_selection
from .pathutil import find_files
from .attributes import EAttrs
from .search import build_search_document, rpn_contraints
from .errors import is_xnat_error, parse_put_error_message
from .errors import DataError
from .cache import md5name
from .provenance import Provenance
from . import schema

DEBUG = False

# metaclasses

def get_element_from_element(rsc_name):

    def getter(self, ID):
        Element = globals()[rsc_name.title()]

        return Element(join_uri(self._uri, rsc_name + 's', ID), self._intf)

    return getter

def get_element_from_collection(rsc_name):

    def getter(self, ID):
        Element = globals()[rsc_name.title()]
        Collection = globals()[rsc_name.title() + 's']

        return Collection([Element(join_uri(eobj._uri, rsc_name + 's', ID),
                                   self._intf
                                   )
                           for eobj in self
                           ],
                          self._intf
                          )
    return getter

def get_collection_from_element(rsc_name):

    def getter(self, id_filter='*'):

        Collection = globals()[rsc_name.title()]
        return Collection(join_uri(self._uri, rsc_name),
                          self._intf, id_filter
                          )

    return getter

def get_collection_from_collection(rsc_name):

    def getter(self, id_filter='*'):
        Collection = globals()[rsc_name.title()]

        return Collection(self, self._intf, id_filter,
                          rsc_name, self._id_header, self._columns)

    return getter


class ElementType(type):
    def __new__(cls, name, bases, dct):
        rsc_name = name.lower() + 's' \
            if name.lower() in schema.resources_singular \
            else name.lower()

        for child_rsc in schema.resources_tree[rsc_name]:
            dct[child_rsc] = get_collection_from_element(child_rsc)
            dct[child_rsc.rstrip('s')] = \
                get_element_from_element(child_rsc.rstrip('s'))

        return type.__new__(cls, name, bases, dct)

    def __init__(cls, name, bases, dct):
        super(ElementType, cls).__init__(name, bases, dct)


class CollectionType(type):
    def __new__(cls, name, bases, dct):
        rsc_name = name.lower() + 's' \
            if name.lower() in schema.resources_singular \
            else name.lower()

        for child_rsc in schema.resources_tree[rsc_name]:
            dct[child_rsc] = get_collection_from_collection(child_rsc)
            dct[child_rsc.rstrip('s')] = \
                get_element_from_collection(child_rsc.rstrip('s'))

        return type.__new__(cls, name, bases, dct)

    def __init__(cls, name, bases, dct):
        super(CollectionType, cls).__init__(name, bases, dct)

# generic classes

class EObject(object):
    """ Generic Object for an element URI.
    """
    def __init__(self, uri, interface):
        """
            Parameters
            ----------
            uri: string
                URI for an element resource.
                e.g. /REST/projects/my_project

            interface: :class:`Interface`
                Main interface reference.
        """
        self._uri = urllib.quote(translate_uri(uri))
        self._urn = urllib.unquote(uri_last(self._uri))
        self._urt = uri_nextlast(self._uri)
        self._intf = interface
        self.attrs = EAttrs(self)

    def __repr__(self):
        return '<%s Object> %s' % (self.__class__.__name__,
                                   urllib.unquote(uri_last(self._uri))
                                   )

    def _getcell(self, col):
        """ Gets a single property of the element resource.
        """
        return self._getcells([col])

    def _getcells(self, cols):
        """ Gets multiple properties of the element resource.
        """
        p_uri = uri_parent(self._uri)
        id_head = schema.json[self._urt][0]
        lbl_head = schema.json[self._urt][1]
        filters = {}

        columns = set([col for col in cols
                       if col not in schema.json[self._urt] \
                           or col != 'URI'] + schema.json[self._urt]
                      )

        get_id = p_uri + '?format=json&columns=%s' % ','.join(columns)

        for pattern in self._intf._struct.keys():
            if fnmatch(uri_segment(
                    self._uri.split(self._intf._entry)[1], -2), pattern):

                reg_pat = self._intf._struct[pattern]
                filters.setdefault('xsiType', set()).add(reg_pat)

        if filters != {}:
            get_id += '&' + \
                '&'.join('%s=%s' % (item[0], item[1])
                         if isinstance(item[1], basestring)
                         else '%s=%s' % (item[0],
                                         ','.join([val for val in item[1]])
                                         )
                         for item in filters.items()
                         )

        for res in self._intf._get_json(get_id):
            if self._urn in [res.get(id_head), res.get(lbl_head)]:
                if len(cols) == 1:
                    return res.get(cols[0])
                else:
                    return get_selection(res, cols)[0]

    def exists(self, consistent=False):
        """ Test whether an element resource exists.
        """
        try:
            return self.id() != None
        except Exception, e:
            if DEBUG:
                print e
            return False

    def id(self):
        """ Returns the element resource id.
        """
        return self._getcell(schema.json[self._urt][0])

    def label(self):
        """ Returns the element resource label.
        """
        return self._getcell(schema.json[self._urt][1])

    def datatype(self):
        """ Returns the type defined in the XNAT schema for this element
        resource.

            +----------------+-----------------------+
            | EObject        | possible xsi types    |
            +================+=======================+
            | Project        | xnat:projectData      |
            +----------------+-----------------------+
            | Subject        | xnat:subjectData      |
            +----------------+-----------------------+
            | Experiment     | xnat:mrSessionData    |
            |                | xnat:petSessionData   |
            +----------------+-----------------------+
        """
        return self._getcell('xsiType')

    def create(self, **params):
        """ Creates the element if it does not exists.
            Any non-existing ancestor will be created as well.

            .. warning::
                An element resource both have an ID and a label that
                can be used to access it. At the moment, XNAT REST API
                defines the label when creating an element, but not
                the ID, which is generated. It means that the `name`
                given to a resource may not appear when listing the
                resources because the IDs will appear, not the labels.

            .. note::
               To set up additional variables for the element at its
               creation it is possible to use shortcuts defined in the
               XNAT REST documentation or xpath in the schema:
                   - element.create(ID='theid')
                   - subject.create(**{'xnat:subjectData/ID':'theid'})


            Parameters
            ----------
            params: keywords
                - Specify the datatype of the element resource and of
                  any ancestor that may need to be created. The
                  keywords correspond to the levels in the REST
                  hierarchy, see Interface.inspect.architecture()
                - If an element is created with no specified type:
                      - if its name matches a naming convention, this type
                        will be used
                      - else a default type is defined in the schema module
                - To give the ID the same value as the label use 
                  use_label=True e.g element.create(use_label=True)

            Examples
            --------
                >>> interface.select('/project/PROJECT/subject'
                                     '/SUBJECT/experiment/EXP/scan/SCAN'
                            ).create(experiments='xnat:mrSessionData',
                                     scans='xnat:mrScanData'
                                     )

            See Also
            --------
            EObject.id
            EObject.label
            EObject.datatype
        """
        datatype = params.get(uri_nextlast(self._uri))
        struct = self._intf._struct

        if datatype is None:
            for uri_pattern in struct.keys():
                if fnmatch(
                    self._uri.split(self._intf._entry)[1], uri_pattern):
                    
                    datatype = struct.get(uri_pattern)
                    break
            else:
                datatype = schema.default_datatypes.get(
                    uri_nextlast(self._uri))

        if datatype is None:
            create_uri = self._uri
        else:
            local_params = \
                [param for param in params
                 if param not in schema.resources_types + ['use_label'] \
                     and (param.startswith(datatype) or '/' not in param)
                 ]

            create_uri = '%s?xsiType=%s' % (self._uri, datatype)

            if 'ID' not in local_params \
                    and '%s/ID' % datatype not in local_params \
                    and params.get('use_label'):

                create_uri += '&%s/ID=%s' % (datatype, uri_last(self._uri))

            if local_params != []:
                create_uri += '&' + '&'.join('%s=%s' % (key,
                                                        params.get(key)
                                                        )
                                             for key in local_params
                                             )

            # avoid to reuse relative parameters
            for key in local_params:
                del params[key]

        parent_element = self._intf.select(uri_grandparent(self._uri))

        if not uri_nextlast(self._uri) == 'projects' \
                and not parent_element.exists():

            parent_datatype = params.get(uri_nextlast(parent_element._uri))
            if DEBUG:
                print 'CREATE', parent_element, parent_datatype
            parent_element.create(**params)

        if DEBUG:
            print 'PUT', create_uri

        output = self._intf._exec(create_uri, 'PUT')

        if is_xnat_error(output):
            paths = []
            print output
            for datatype_name, element_name \
                    in parse_put_error_message(output):

                path = self._intf.inspect.schemas.look_for(
                    element_name, datatype_name)

                paths.extend(path)

                if DEBUG:
                    print path, 'is required'

            return paths

        return self

    insert = create

    def delete(self, delete_files=True):
        """ Deletes an element resource.

            Parameters
            ----------
            delete_files: boolean
                Tells if files attached to the element resources are
                removed as well from the server filesystem.
        """
        delete_uri = self._uri if not delete_files \
            else self._uri + '?removeFiles=true'

        return self._intf._exec(delete_uri, 'DELETE')

    def get(self):
        """ Retrieves the XML document corresponding to this element.
        """
        return self._intf._exec(self._uri + '?format=xml', 'GET')

    def parent(self):
        uri = uri_grandparent(self._uri)
        Klass = globals()[uri_nextlast(uri).title().rsplit('s', 1)[0]]

        return Klass(uri, self._intf)

    def children(self, show_names=True):
        """ Returns the children levels of this element.

            Parameters
            ----------
            show_name: boolean
                If True returns a list of strings. If False returns a
                collection object referencing all child objects of
                this elements.

            Examples
            --------
            >>> subject_object.children()
            ['experiments', 'resources']
            >>> subject_object.children(False)
            <Collection Object> 170976556
        """
        children = schema.resources_tree.get(uri_nextlast(self._uri))

        if show_names:
            return children

        return CObject([getattr(self, child)() for child in children],
                       self._intf
                       )

    def tag(self, name):
        """ Tag the element.
        """
        tag = self._intf.manage.tags.get(name)
        if not tag.exists():
            tag.create()

        tag.reference(self._uri)
        return tag

    def untag(self, name):
        """ Remove a tag for the element.
        """
        tag = self._intf.manage.tags.get(name)
        tag.dereference(self._uri)
        if tag.references().get() == []:
            tag.delete()


class CObject(object):
    """ Generic Object for a collection resource.

        A collection resource is a list of element resources. There is
        however several ways to obtain such a list:
            - a collection URI e.g. /REST/projects
            - a list of element URIs
            - a list of collections
               e.g. /REST/projects/ONE/subjects **AND**
               /REST/projects/TWO/subjects
            - a list of element objects
            - a list a collection objects

        Collections objects built in different ways share the same behavior:
            - they behave as iterators, which enables a lazy access to
              the data
            - they always yield EObjects
            - they can be nested with any other collection

        Examples
        --------
        No access to the data:
            >>> interface.select.projects()
            <Collection Object> 173667084

        Lazy access to the data:
            >>> for project in interface.select.projects():
            >>>     print project

        Nesting:
            >>> for subject in interface.select.projects().subjects():
            >>>     print subject
    """
    def __init__(self, cbase, interface, pattern='*', nested=None,
                            id_header='ID', columns=[], filters={}):

        """
            Parameters
            ----------
            cbase: string | list | CObject
                Object from which the collection is built.
            interface: :class:`Interface`
                Main interface reference.
            pattern: string
                Only resource element whose ID match the pattern are
                returned.
            nested: None | string
                Parameter used to nest collections.
            id_header: ID | label
                Defines whether the element label or ID is returned as the
                identifier.
            columns: list
                Defines additional columns to be returned.
            filters: dict
                Defines additional filters for the query, typically options
                for the query string.
        """

        self._intf = interface
        self._cbase = cbase
        self._id_header = id_header
        self._pattern = pattern
        self._columns = columns
        self._filters = filters
        self._nested = nested

        if isinstance(cbase, basestring):
            self._ctype = 'cobjectcuri'
        elif isinstance(cbase, CObject):
            self._ctype = 'cobjectcobject'
        elif isinstance(cbase, list) and cbase != []:
            if isinstance(cbase[0], basestring):
                self._ctype = 'cobjecteuris'
            if isinstance(cbase[0], EObject):
                self._ctype = 'cobjecteobjects'
            if isinstance(cbase[0], CObject):
                self._ctype = 'cobjectcobjects'
        elif isinstance(cbase, list) and cbase == []:
            self._ctype = 'cobjectempty'
        else:
            raise Exception('Invalid collection accessor type: %s' % cbase)

    def __repr__(self):
        return '<Collection Object> %s' % id(self)

    def _call(self, columns):
        try:
            uri = translate_uri(self._cbase)
            uri = urllib.quote(uri)

<<<<<<< HEAD
            request_shape = uri_shape('%s/0' % uri.split('/REST')[1])
            reqcache = os.path.join(self._intf._cachedir,
=======
            request_shape = uri_shape(
                '%s/0' % uri.split(self._intf._entry)[1])
            reqcache = os.path.join(self._intf._cachedir, 
>>>>>>> 6237f158
                                   '%s.struct' % md5name(request_shape)
                                   ).replace('_*', '')

            gather = uri.split('/')[-1] in ['experiments', 'assessors',
                                            'scans', 'reconstructions']

            tick = time.gmtime(time.time())[5] % \
                self._intf.inspect._tick == 0 and\
                self._intf.inspect._auto

            if (not os.path.exists(reqcache) and gather) \
                    or (gather and tick):

                columns += ['xsiType']

                # struct = {}
            # if self._intf._struct.has_key(reqcache):
            #     struct = self._intf._struct[reqcache]
            # else:
            #     struct = json.load(open(reqcache, 'rb'))
                # self._intf._struct[reqcache] = struct

            query_string = '?format=json&columns=%s' % ','.join(columns)

            # struct = {}

            # for pattern in struct.keys():
            #     request_pat = uri_segment(
            #         join_uri(uri, self._pattern).split('/REST')[1], -2
            #         )

            #     # print pattern, request_pat, fnmatch(pattern, request_pat)

            #     if (fnmatch(pattern, request_pat)
            #         and struct[pattern] is not None):

            #         self._filters.setdefault('xsiType', set()
            #                                  ).add(struct[pattern])

            # if self._filters != {}:
            #     query_string += '&' + \
            #         '&'.join('%s=%s' % (item[0], item[1])
            #                  if isinstance(item[1], (str, unicode))
            #                  else '%s=%s' % (item[0],
            #                                  ','.join([val
            #                                            for val in item[1]
            #                                            ])
            #                                  )
            #                  for item in self._filters.items()
            #                  )

            jtable = self._intf._get_json(uri + query_string)

            if (not os.path.exists(reqcache) and gather) \
                    or (gather and tick):

                _type = uri.split('/')[-1]
                self._learn_from_table(_type, jtable, reqcache)

            return jtable
        except Exception, e:
            if DEBUG:
                raise e
            return []

    def _learn_from_table(self, _type, jtable, reqcache):
        request_knowledge = {}

        for element in jtable:
            xsitype = element.get('xsiType')
<<<<<<< HEAD
            uri = element.get('URI')
            if uri.startswith('/REST'):
                uri = uri.split('/REST')[1]
            elif uri.startswith('/data'):
                uri = uri.split('/data')[1]
            else:
                #Don't know the uri type so exit out of _learn_from_table
                return
=======
            uri = element.get('URI').split(self._intf._entry)[1]
>>>>>>> 6237f158
            uri = uri.replace(uri.split('/')[-2], _type)
            shape = uri_shape(uri)

            request_knowledge[shape] = xsitype

        if os.path.exists(reqcache):
            previous = json.load(open(reqcache, 'rb'))
            previous.update(request_knowledge)
            request_knowledge = previous

        self._intf._struct.update(request_knowledge)

        json.dump(request_knowledge, open(reqcache, 'w'))

    def __iter__(self):
        if self._ctype == 'cobjectcuri':
            if self._id_header == 'ID':
                id_header = schema.json[uri_last(self._cbase)][0]
            elif self._id_header == 'label':
                id_header = schema.json[uri_last(self._cbase)][1]
            else:
                id_header = self._id_header

            for res in self._call([id_header] + self._columns):
                try:
                    eid = urllib.unquote(res[id_header])
                    if fnmatch(eid, self._pattern):
                        klass_name = uri_last(self._cbase
                                              ).rstrip('s').title()
                        Klass = globals()[klass_name]
                        eobj = Klass(join_uri(self._cbase, eid), self._intf)
                        if self._nested is None:
                            self._run_callback(self, eobj)
                            yield eobj
                        else:
                            Klass = globals()[self._nested.title()]
<<<<<<< HEAD
                            for subeobj in Klass(cbase=join_uri(eobj._uri,
                                                                self._nested
                                                                ),
                                                 interface=self._intf,
                                                 pattern=self._pattern,
                                                 id_header=self._id_header,
                                                 columns=self._columns):
=======
                            for subeobj in Klass(
                                cbase=join_uri(eobj._uri, self._nested),
                                interface=self._intf, 
                                pattern=self._pattern, 
                                id_header=self._id_header, 
                                columns=self._columns):

>>>>>>> 6237f158
                                try:
                                    self._run_callback(self, subeobj)
                                    yield subeobj
                                except RuntimeError:
                                    pass

                except KeyboardInterrupt:
                    self._intf._connect()
                    raise StopIteration

        elif self._ctype == 'cobjecteuris':
            for uri in self._cbase:
                try:
                    Klass = globals()[uri_nextlast(uri).rstrip('s').title()]
                    eobj = Klass(uri, self._intf)
                    if self._nested is None:
                        self._run_callback(self, eobj)
                        yield eobj
                    else:
                        Klass = globals()[self._nested.title()]
<<<<<<< HEAD
                        for subeobj in Klass(cbase=join_uri(eobj._uri,
                                                            self._nested),
                                             interface=self._intf,
                                             pattern=self._pattern,
                                             id_header=self._id_header,
                                             columns=self._columns):
=======
                        for subeobj in Klass(
                            cbase=join_uri(eobj._uri, self._nested),
                            interface=self._intf, 
                            pattern=self._pattern, 
                            id_header=self._id_header, 
                            columns=self._columns):

>>>>>>> 6237f158
                            try:
                                self._run_callback(self, subeobj)
                                yield subeobj
                            except RuntimeError:
                                pass

                except KeyboardInterrupt:
                    self._intf._connect()
                    raise StopIteration

        elif self._ctype == 'cobjecteobjects':
            for eobj in self._cbase:
                try:
                    if self._nested is None:
                        self._run_callback(self, eobj)
                        yield eobj
                    else:
                        Klass = globals()[self._nested.rstrip('s').title()]
<<<<<<< HEAD
                        for subeobj in Klass(cbase=join_uri(eobj._uri,
                                                            self._nested),
                                             interface=self._intf,
                                             pattern=self._pattern,
                                             id_header=self._id_header,
                                             columns=self._columns):
=======
                        for subeobj in Klass(
                            cbase=join_uri(eobj._uri, self._nested),
                            interface=self._intf, 
                            pattern=self._pattern, 
                            id_header=self._id_header, 
                            columns=self._columns):

>>>>>>> 6237f158
                            try:
                                self._run_callback(self, subeobj)
                                yield subeobj
                            except RuntimeError:
                                pass

                except KeyboardInterrupt:
                    self._intf._connect()
                    raise StopIteration

        elif self._ctype == 'cobjectcobject':
            for eobj in self._cbase:
                try:
                    if self._nested is None:
                        self._run_callback(self, eobj)
                        yield eobj
                    else:
                        Klass = globals()[self._nested.title()]
<<<<<<< HEAD
                        for subeobj in Klass(cbase=join_uri(eobj._uri,
                                                            self._nested),
                                             interface=self._intf,
                                             pattern=self._pattern,
                                             id_header=self._id_header,
                                             columns=self._columns):
=======
                        for subeobj in Klass(
                            cbase=join_uri(eobj._uri, self._nested),
                            interface=self._intf, 
                            pattern=self._pattern, 
                            id_header=self._id_header, 
                            columns=self._columns):

>>>>>>> 6237f158
                            try:
                                self._run_callback(self, eobj)
                                yield subeobj
                            except RuntimeError:
                                pass

                except KeyboardInterrupt:
                    self._intf._connect()
                    raise StopIteration

        elif self._ctype == 'cobjectcobjects':
            for cobj in self._cbase:
                try:
                    for eobj in cobj:
                        if self._nested is None:
                            self._run_callback(self, eobj)
                            yield eobj
                        else:
                            Klass = globals()[cobj._nested.title()]

                            for subeobj in Klass(
                                cbase=join_uri(eobj._uri, cobj._nested),
                                interface=cobj._intf,
                                pattern=cobj._pattern,
                                id_header=cobj._id_header,
                                columns=cobj._columns):

                                try:
                                    self._run_callback(self, eobj)
                                    yield subeobj
                                except RuntimeError:
                                    pass

                except KeyboardInterrupt:
                    self._intf._connect()
                    raise StopIteration

        elif self._ctype == 'cobjectempty':
            for empty in []:
                yield empty

    def _run_callback(self, cobj, eobj):
        if self._intf._callback is not None:
            self._intf._callback(cobj, eobj)

    def first(self):
        """ Returns the first element of the collection.
        """
        for eobj in self:
            return eobj

    fetchone = first

    def get(self, *args):
        """ Returns every element.

            .. warning::
                If a collection needs to issue thousands of queries it may
                be better to access the resources within a `for-loop`.

            Parameters
            ----------
            args: strings
                - Specify the information to return for the elements
                  within ID, label and Object.
                - Any combination of ID, label and obj is valid, if
                  more than one is given, a list of tuple is returned
                  instead of a list.
        """
        if args == ():
            return [urllib.unquote(uri_last(eobj._uri)) for eobj in self]
        else:
            ret = ()
            for arg in args:
                if arg == 'id':
                    self._id_header = 'ID'
                    ret += ([urllib.unquote(uri_last(eobj._uri))
                             for eobj in self
                             ],)
                elif arg == 'label':
                    self._id_header = 'label'
                    ret += ([urllib.unquote(uri_last(eobj._uri))
                              for eobj in self
                              ],)
                else:
                    ret += ([eobj for eobj in self],)

            if len(args) != 1:
                return ret
            else:
                return ret[0]

    fetchall = get

    def tag(self, name):
        """ Tag the collection.
        """
        tag = self._intf.manage.tags.get(name)
        if not tag.exists():
            tag.create()

        tag.reference_many([eobj._uri for eobj in self])
        return tag

    def untag(self, name):
        """ Remove the tag from the collection.
        """
        tag = self._intf.manage.tags.get(name)
        tag.dereference_many([eobj._uri for eobj in self])
        if tag.references().get() == []:
            tag.delete()

    def where(self, constraints):
        """ Only the element objects whose subject that are matching the
            constraints will be returned. It means that it is not possible
            to use this method on an element that is not linked to a
            subject, such as a project.

            Examples
            --------
            The ``where`` clause should be on the first select:
                >>> for experiment in interface.select('//experiments'
                         ).where([('atest/FIELD', '=', 'value'), 'AND']):
                >>>      print experiment

            Do **NOT** do this:
                >>> for experiment in interface.select('//experiments'):
                        for assessor in experiment.assessors(
                            ).where([('atest/FIELD', '=', 'value'), 'AND']):
                >>>         print assessor

            Or this:
                >>> for project in interface.select('//projects'
                        ).where([('atest/FIELD', '=', 'value'), 'AND']):
                >>>     print project

            See Also
            --------
            search.Search()
        """
        if isinstance(constraints, basestring):
            constraints = rpn_contraints(constraints)

        bundle = build_search_document('xnat:subjectData',
                                       ['xnat:subjectData/PROJECT',
                                        'xnat:subjectData/SUBJECT_ID'
                                        ],
                                       constraints
                                       )

<<<<<<< HEAD
        content = self._intf._exec("/REST/search?format=json",
                                   'POST', bundle)
=======
        content = self._intf._exec(
            "%s/search?format=json" % self._intf._entry, 
            'POST', bundle)
>>>>>>> 6237f158

        if content.startswith('<html>'):
            raise Exception(content.split('<h3>')[1].split('</h3>')[0])

        results = json.loads(content)['ResultSet']['Result']
        searchpop = ['%s/projects/' % self._intf._entry + \
                     '%(project)s/subjects/%(subject_id)s' % res
                     for res in results
                     ]

        cobj = self
        while cobj:
            first = cobj.first()
            if not first:
                break

            if uri_nextlast(first._uri) == 'subjects':
                break

            else:
                cobj = getattr(cobj, '_cbase')

        backup_header = cobj._id_header

        if cobj._pattern != '*':
            cobj._id_header = 'ID'
            poi = set(searchpop
                     ).intersection([eobj._uri for eobj in cobj])
        else:
            poi = searchpop

        cobj._cbase = list(poi)
        cobj._ctype = 'cobjecteuris'
        cobj._nested = None
        cobj._id_header = backup_header

        return self

# specialized classes

class Project(EObject):
    __metaclass__ = ElementType

    def prearchive_code(self):
        """ Gets project prearchive code.
        """
        return int(self._intf._exec(join_uri(self._uri, 'prearchive_code')))

    def set_prearchive_code(self, code):
        """ Sets project prearchive code.

            Parameters
            ----------
            code: 0 to 4
        """
        self._intf._exec(join_uri(self._uri, 'prearchive_code', code),
                         'PUT')

    def quarantine_code(self):
        """ Gets project quarantine code.
        """
        return int(self._intf._exec(join_uri(self._uri, 'quarantine_code')))

    def set_quarantine_code(self, code):
        """ Sets project quarantine code.

            Parameters
            ----------
            code: 0 to 1
        """
        self._intf._exec(join_uri(self._uri, 'quarantine_code', code),
                         'PUT')

    def current_arc(self):
        """ Gets project current archive folder on the server.
        """
        return self._intf._exec(join_uri(self._uri, 'current_arc'))

    def set_subfolder_in_current_arc(self, subfolder):
        """ Changes project current archive subfolder on the server.
        """
        current_arc = self._intf._exec(join_uri(self._uri, 'current_arc'))

        self._intf._exec(join_uri(self._uri, 'current_arc',
                                  current_arc, subfolder),
                         'PUT')

    def accessibility(self):
        """ Gets project accessibility.
        """
        return self._intf._exec(join_uri(self._uri, 'accessibility'), 'GET')

    def set_accessibility(self, accessibility='protected'):
        """ Sets project accessibility.

            .. note::
                Write access is given or not by the user level for a
                specific project.

            Parameters
            ----------
            accessibility: public | protected | private
                Sets the project accessibility:
                    - public: the project is visible and provides read
                      access for anyone.
                    - protected: the project is visible by anyone but the
                      data is accessible for allowed users only.
                    - private: the project is visible by allowed users only.

        """
        return self._intf._exec(join_uri(self._uri, 'accessibility',
                                         accessibility), 'PUT')

    def users(self):
        """ Gets all registered users for this project.
        """
        return JsonTable(self._intf._get_json(join_uri(self._uri, 'users'))
                         ).get('login', always_list=True)

    def owners(self):
        """ Gets owners of this project.
        """
        return JsonTable(self._intf._get_json(join_uri(self._uri, 'users'))
                         ).where(displayname='Owners'
                                 ).get('login', always_list=True)

    def members(self):
        """ Gets members of this project.
        """
        return JsonTable(self._intf._get_json(join_uri(self._uri, 'users'))
                         ).where(displayname='Members'
                                 ).get('login', always_list=True)

    def collaborators(self):
        """ Gets collaborator of this project.
        """
        return JsonTable(self._intf._get_json(join_uri(self._uri, 'users'))
                         ).where(displayname='Collaborators'
                                 ).get('login', always_list=True)

    def user_role(self, login):
        """ Gets the user level of the user for this project.

            Parameters
            ----------
            login: string
                A user of the project.

            Returns
            -------
            string : owner | member | collaborator

        """
        return JsonTable(self._intf._get_json(join_uri(self._uri, 'users'))
                         ).where(login=login
                                 )['displayname'].lower().rstrip('s')

    def add_user(self, login, role='member'):
        """ Adds a user to the project. The user must already exist on
            the server.

            Parameters
            ----------
            login: string
                Valid username for the XNAT database.
            role: owner | member | collaborator
                The user level for this project:
                    - owner: read and write access, as well as
                      administrative privileges such as adding and removing
                      users.
                    - member: read access and can create new resources but
                      not remove them.
                    - collaborator: read access only.
        """
        self._intf._exec(join_uri(self._uri, 'users',
                                  role.lstrip('s').title() + 's',
                                  login
                                  ),
                         'PUT')

    def remove_user(self, login):
        """ Removes a user from the project.

            Parameters
            ----------
            login: string
                Valid username for the XNAT database.
        """
        self._intf._exec(join_uri(self._uri, 'users',
                                  self.user_role(login).title() + 's',
                                  login
                                  ),
                         'DELETE')

    def datatype(self):
        return 'xnat:projectData'

    def experiments(self, id_filter='*'):
<<<<<<< HEAD
        return Experiments('/REST/experiments', self._intf, id_filter,
=======
        return Experiments('%s/experiments' % self._intf._entry, 
                           self._intf, 
                           id_filter, 
>>>>>>> 6237f158
                           filters={'project':self.id()}
                           )

    def experiment(self, ID):
        return Experiment('%s/experiments/%s' % (self._intf._entry, ID), 
                          self._intf
                          )

    def last_modified(self):
        """ Gets the last modified dates for all the project subjects.

            If any element related to a subject changes, experiment,
            variable, scan, image etc... the date will be changed.
        """
        uri = '%s/subjects?columns=last_modified' % self._uri

        return dict(JsonTable(self._intf._get_json(uri),
                              order_by=['ID', 'last_modified']
                              ).select(['ID', 'last_modified']
                                       ).items()
                    )


class Subject(EObject):
    __metaclass__ = ElementType

    def datatype(self):
        return 'xnat:subjectData'

    def shares(self, id_filter='*'):
        """ Returns the projects sharing this subject.

            Returns
            -------
            Collection object.
        """
        return Projects(join_uri(self._uri, 'projects'),
                        self._intf, id_filter)

    def share(self, project):
        """ Share this subject with another project.

            Parameters
            ----------
                project: string
                    The other project name.
        """
        self._intf._exec(join_uri(self._uri, 'projects', project), 'PUT')

    def unshare(self, project):
        """ Remove subject from another project in which it was shared.

            Parameters
            ----------
                project: string
                    The other project name.
        """
        self._intf._exec(join_uri(self._uri, 'projects', project), 'DELETE')


class Experiment(EObject):
    __metaclass__ = ElementType

    def shares(self, id_filter='*'):
        """ Returns the projects sharing this experiment.

            Returns
            -------
            Collection object.
        """
        return Projects(join_uri(self._uri, 'projects'),
                        self._intf, id_filter)

    def share(self, project):
        """ Share this experiment with another project.

            Parameters
            ----------
                project: string
                    The other project name.
        """
        self._intf._exec(join_uri(self._uri, 'projects', project), 'PUT')

    def unshare(self, project):
        """ Remove experiment from another project in which it was shared.

            Parameters
            ----------
                project: string
                    The other project name.
        """
        self._intf._exec(join_uri(self._uri, 'projects', project), 'DELETE')

    def trigger_pipelines(self):
        """ Triggers the AutoRun pipeline.
        """
        self._intf._exec(self._uri + '?triggerPipelines=true', 'PUT')

    def fix_scan_types(self):
        """ Populate empty scan TYPE attributes based on how similar
            scans were populated.
        """
        self._intf._exec(self._uri + '?fixScanTypes=true', 'PUT')

    def pull_data_from_headers(self):
        """ Pull DICOM header values into the session.
        """
        self._intf._exec(self._uri + '?pullDataFromHeaders=true', 'PUT')

    def trigger(self, pipelines=True, fix_types=True, scan_headers=True):
        """ Run several triggers in a single call.

            Parameters
            ----------
            pipelines: boolean
                Same as trigger_pipelines.
            fix_types: boolean
                Same as fix_scan_types.
            scan_headers: boolean
                Same as pull_data_from headers.
        """
        if not all([not pipelines, not fix_types, not scan_headers]):
            options = []
            if pipelines:
                options.append('triggerPipelines=true')
            if fix_types:
                options.append('fixScanTypes=true')
            if scan_headers:
                options.append('pullDataFromHeaders=true')

            options = '?' + '&'.join(options)

            self._intf._exec(self._uri + options, 'PUT')


class Assessor(EObject):
    __metaclass__ = ElementType

    def __init__(self,  uri, interface):
        EObject.__init__(self,  uri, interface)

        self.provenance = Provenance(self)

    def shares(self, id_filter='*'):
        """ Returns the projects sharing this assessor.

            Returns
            -------
            Collection object.
        """
        return Projects(join_uri(self._uri, 'projects'),
                        self._intf, id_filter)

    def share(self, project):
        """ Share this assessor with another project.

            Parameters
            ----------
                project: string
                    The other project name.
        """
        self._intf._exec(join_uri(self._uri, 'projects', project), 'PUT')

    def unshare(self, project):
        """ Remove assessor from another project in which it was shared.

            Parameters
            ----------
                project: string
                    The other project name.
        """
        self._intf._exec(join_uri(self._uri, 'projects', project), 'DELETE')


class Reconstruction(EObject):
    __metaclass__ = ElementType

    def __init__(self,  uri, interface):
        EObject.__init__(self,  uri, interface)

        self.provenance = Provenance(self)

    def datatype(self):
        return (super(Reconstruction, self).datatype() 
                or 'xnat:reconstructedImageData'
                )

class Scan(EObject):
    __metaclass__ = ElementType


class Resource(EObject):
    __metaclass__ = ElementType

    def get(self, dest_dir, extract=False):
        """ Downloads all the files within a resource.

            ..warning::
                Currently XNAT adds parent folders in the zip file that
                is downloaded to avoid name clashes if several resources
                are downloaded in the same folder. In order to be able to
                download the data uploaded previously with the same
                structure, pyxnat extracts the zip file, remove the exra
                paths and if necessary re-zips it. Careful, it may take
                time, and there is the problem of name clashes.

            Parameters
            ----------
            dest_dir: string
                Destination directory for the resource data.
            extract: boolean
                If True, the downloaded zip file is extracted.
                If False, not extracted.

            Returns
            -------
            If extract is False, the zip file path.
            If extract is True, the list of file paths previously in
            the zip.
        """
        zip_location = os.path.join(dest_dir, uri_last(self._uri) + '.zip')

        if dest_dir is not None:
            self._intf._http.cache.preset(zip_location)

        self._intf._exec(join_uri(self._uri, 'files') + '?format=zip')

        fzip = zipfile.ZipFile(zip_location, 'r')
        fzip.extractall(path=dest_dir)
        fzip.close()

        members = []

        for member in fzip.namelist():
            old_path = os.path.join(dest_dir, member)
            new_path = os.path.join(
                dest_dir,
                uri_last(self._uri),
                member.split('files', 1)[1].split(os.sep, 2)[2])

            if not os.path.exists(os.path.dirname(new_path)):
                os.makedirs(os.path.dirname(new_path))

            shutil.move(old_path, new_path)

            members.append(new_path)

        # TODO: cache.delete(...)
        for extracted in fzip.namelist():
            pth = os.path.join(dest_dir, extracted.split(os.sep, 1)[0])

            if os.path.exists(pth):
                shutil.rmtree(pth)

        os.remove(zip_location)

        if not extract:
            fzip = zipfile.ZipFile(zip_location, 'w')
            arcprefix = os.path.commonprefix(members)
            arcroot = '/%s' % os.path.split(arcprefix.rstrip('/'))[1]

            for member in members:
                fzip.write(member, os.path.join(arcroot,
                                                member.split(arcprefix)[1])
                           )
            fzip.close()

            shutil.rmtree(os.path.join(dest_dir, uri_last(self._uri)))

        return zip_location if os.path.exists(zip_location) else members

    def put(self, sources, **datatypes):
        """ Insert a list of files in a single resource element.

            This method takes all the files an creates a zip with them
            which will be the element to be uploaded and then extracted on
            the server.
        """
        zip_location = tempfile.mkstemp(suffix='.zip')[1]

        arcprefix = os.path.commonprefix(sources)
        arcroot = '/%s' % os.path.split(arcprefix.rstrip('/'))[1]

        fzip = zipfile.ZipFile(zip_location, 'w')
        for src in sources:
            fzip.write(src, os.path.join(arcroot, src.split(arcprefix)[1]))

        fzip.close()

        self.put_zip(zip_location, **datatypes)
        os.remove(zip_location)

    def put_zip(self, zip_location, **datatypes):
        """ Uploads a zip file an then extracts it on the server.

            After the zip file is extracted the files are accessible
            individually, or as a whole using get_zip.
        """
        if not self.exists():
            self.create(**datatypes)

        self.file(os.path.split(zip_location)[1] + '?extract=true'
                  ).put(zip_location)

    def put_dir(self, src_dir, **datatypes):
        """ Finds recursively all the files in a folder and uploads
            them using `insert`.
        """
        self.put(find_files(src_dir), **datatypes)

    batch_insert = put
    zip_insert = put_zip
    dir_insert = put_dir

    def datatype(self):
        return (super(Reconstruction, self).datatype() 
                or 'xnat:abstractResource'
                )

class In_Resource(Resource):
    __metaclass__ = ElementType

class Out_Resource(Resource):
    __metaclass__ = ElementType

class File(EObject):
    """ EObject for files stored in XNAT.
    """
    __metaclass__ = ElementType

    def __init__(self, uri, interface):
        """
            Parameters
            ----------
            uri: string
                The file resource URI
            interface: Interface Object
        """

        EObject.__init__(self, uri, interface)
        self._absuri = None

    def attributes(self):
        """ Files attributes include:
                - URI
                - Name
                - Size in bytes
                - file_tags
                - file_format
                - file_content

            Returns
            -------
            dict : a dictionnary with the file attributes
        """

        return self._getcells(['URI', 'Name', 'Size',
                               'file_tags', 'file_format', 'file_content'])

    def get(self, dest=None, force_default=False):
        """ Downloads the file to the cache directory.

            .. note::
                The default cache path is computed like this:
                ``path_to_cache/md5(uri + query_string)_filename``

            Parameters
            ----------
            dest: string | None
                - If None a default path in the cache folder is
                  automatically computed.
                - Else the file is downloaded at the requested location.
            force_default: boolean
                - Has no effect if the file is downloaded for the first time
                - If the file was previously download with a custom path,
                  calling get() will remember the custom location unless:
                      - another custom location is set in dest
                      - force_default is set to True and the file will be
                        moved to the cache

            Returns
            -------
            string : the file location.
        """

        if not self._absuri:
            self._absuri = self._getcell('URI')

        if self._absuri is None:
            raise DataError('Cannot get file: does not exists')

        if dest is not None:
            self._intf._http.cache.preset(dest)
        elif not force_default:
            _location = \
                self._intf._http.cache.get_diskpath(
                '%s%s' % (self._intf._server, self._absuri)
                )
                
            self._intf._http.cache.preset(_location)

        self._intf._exec(self._absuri, 'GET')

        return self._intf._http.cache.get_diskpath(
            '%s%s' % (self._intf._server, self._absuri)
            )

    def get_copy(self, dest=None):
        """ Downloads the file to the cache directory but creates a copy at
            the specified location.

            Parameters
            ----------
            dest: string | None
                - file path for the copy
                - if None a copy is created at a default location based
                  on the file URI on the server

            Returns
            -------
            string : the copy location.
        """

        if not dest:
            dest = os.path.join(self._intf._http.cache.cache, 'workspace',
                                *self._absuri.strip('/').split('/')[1:])

        if not os.path.exists(os.path.dirname(dest)):
            os.makedirs(os.path.dirname(dest))

        src = self.get()

        if src != dest:
            shutil.copy2(src, dest)

        return dest

    def put(self, src, format='U', content='U', tags='U', **datatypes):
        """ Uploads a file to XNAT.

            Parameters
            ----------
            src: string
                Location of the local file to upload.
            format: string
                Optional parameter to specify the file format.
                Defaults to 'U'.
            content: string
                Optional parameter to specify the file content.
                Defaults to 'U'.
            tags: string
                Optional parameter to specify tags for the file.
                Defaults to 'U'.
        """

        format = urllib.quote(format)
        content = urllib.quote(content)
        tags = urllib.quote(tags)

        # format = "'%s'" % format if ' ' in format else format
        # content = "'%s'" % content if ' ' in content else content
        # tags = "'%s'" % tags if ' ' in tags else tags

        put_uri = "%s?format=%s&content=%s&tags=%s" % \
            (self._uri, format, content, tags)

        BOUNDARY = '----------ThIs_Is_tHe_bouNdaRY_$'
        CRLF = '\r\n'
        L = []
        L.append('--' + BOUNDARY)
        L.append('Content-Disposition: form-data; '
                 'name="%s"; filename="%s"' % (os.path.basename(src), src)
                 )
        L.append('Content-Type: %s' %
                 mimetypes.guess_type(src)[0] or 'application/octet-stream')
        L.append('')
        L.append(open(src, 'rb').read())
        L.append('--' + BOUNDARY + '--')
        L.append('')
        body = CRLF.join(L)
        content_type = 'multipart/form-data; boundary=%s' % BOUNDARY

        guri = uri_grandparent(self._uri)

        if not self._intf.select(guri).exists():
            self._intf.select(guri).insert(**datatypes)

        resource_id = self._intf.select(guri).id()

        self._absuri = re.sub('resources/.*?/', 
                              'resources/%s/' % resource_id, self._uri)

        # print 'INSERT FILE', os.path.exists(src)

        self._intf._exec(self._absuri, 'PUT', body,
                         headers={'content-type':content_type})

        # track the uploaded file as one of the cache

        # print 'GET DISKPATH', os.path.exists(src)
        # _cachepath = self._intf._http.cache.get_diskpath(
        #     '%s%s' % (self._intf._server, self._absuri),
        #     force_default=True
        #     )

        # _fakepath = '%s.alt' % _cachepath
        # _headerpath = '%s.headers' % _cachepath

        # print 'WRITE REFFILE', os.path.exists(src)

        # reffile = open(_fakepath, 'wb')
        # reffile.write(src)
        # reffile.close()

        # info_head = self._intf._get_head(self._absuri)

        # print 'WRITE HEADER FILE', os.path.exists(src)

        # headerfile = open(_headerpath, 'wb')
        # headerfile.write(info_head.as_string())
        # headerfile.close()

    insert = put
    create = put

    def delete(self):
        """ Deletes the file on the server.
        """
        if not self._absuri:
            self._absuri = self._getcell('URI')

        if self._absuri is None:
            raise DataError('Cannot delete file: does not exists')

        return self._intf._exec(self._absuri, 'DELETE')

    def size(self):
        """ Gets the file size.
        """
        return self._getcell('Size')

    def labels(self):
        """ Gets the file labels.
        """
        return self._getcell('file_tags')

    def format(self):
        """ Gets the file format.
        """
        return self._getcell('file_format')

    def content(self):
        """ Gets the file content description.
        """
        return self._getcell('file_content')


class In_File(File):
    __metaclass__ = ElementType

class Out_File(File):
    __metaclass__ = ElementType

class Projects(CObject):
    __metaclass__ = CollectionType


class Subjects(CObject):
    __metaclass__ = CollectionType

    def sharing(self, projects=[]):
        return Subjects([eobj for eobj in self
                         if set(projects).issubset(eobj.shares().get())
                         ],
                        self._intf
                        )

    def share(self, project):
        for eobj in self:
            eobj.share(project)

    def unshare(self, project):
        for eobj in self:
            eobj.unshare(project)

class Experiments(CObject):
    __metaclass__ = CollectionType

    def sharing(self, projects=[]):
        return Experiments([eobj for eobj in self
                            if set(projects).issubset(eobj.shares().get())
                            ],
                           self._intf
                           )

    def share(self, project):
        for eobj in self:
            eobj.share(project)

    def unshare(self, project):
        for eobj in self:
            eobj.unshare(project)

class Assessors(CObject):
    __metaclass__ = CollectionType

    def sharing(self, projects=[]):
        return Assessors([eobj for eobj in self
                          if set(projects).issubset(eobj.shares().get())
                          ],
                         self._intf
                         )

    def share(self, project):
        for eobj in self:
            eobj.share(project)

    def unshare(self, project):
        for eobj in self:
            eobj.unshare(project)


class Reconstructions(CObject):
    __metaclass__ = CollectionType

class Scans(CObject):
    __metaclass__ = CollectionType

class Resources(CObject):
    __metaclass__ = CollectionType

class In_Resources(Resources):
    __metaclass__ = CollectionType

class Out_Resources(Resources):
    __metaclass__ = CollectionType

class Files(CObject):
    __metaclass__ = CollectionType

class In_Files(Files):
    __metaclass__ = CollectionType

class Out_Files(Files):
    __metaclass__ = CollectionType
<|MERGE_RESOLUTION|>--- conflicted
+++ resolved
@@ -249,7 +249,7 @@
                       - if its name matches a naming convention, this type
                         will be used
                       - else a default type is defined in the schema module
-                - To give the ID the same value as the label use 
+                - To give the ID the same value as the label use
                   use_label=True e.g element.create(use_label=True)
 
             Examples
@@ -273,7 +273,7 @@
             for uri_pattern in struct.keys():
                 if fnmatch(
                     self._uri.split(self._intf._entry)[1], uri_pattern):
-                    
+
                     datatype = struct.get(uri_pattern)
                     break
             else:
@@ -503,14 +503,9 @@
             uri = translate_uri(self._cbase)
             uri = urllib.quote(uri)
 
-<<<<<<< HEAD
-            request_shape = uri_shape('%s/0' % uri.split('/REST')[1])
-            reqcache = os.path.join(self._intf._cachedir,
-=======
             request_shape = uri_shape(
                 '%s/0' % uri.split(self._intf._entry)[1])
-            reqcache = os.path.join(self._intf._cachedir, 
->>>>>>> 6237f158
+            reqcache = os.path.join(self._intf._cachedir,
                                    '%s.struct' % md5name(request_shape)
                                    ).replace('_*', '')
 
@@ -581,18 +576,7 @@
 
         for element in jtable:
             xsitype = element.get('xsiType')
-<<<<<<< HEAD
-            uri = element.get('URI')
-            if uri.startswith('/REST'):
-                uri = uri.split('/REST')[1]
-            elif uri.startswith('/data'):
-                uri = uri.split('/data')[1]
-            else:
-                #Don't know the uri type so exit out of _learn_from_table
-                return
-=======
             uri = element.get('URI').split(self._intf._entry)[1]
->>>>>>> 6237f158
             uri = uri.replace(uri.split('/')[-2], _type)
             shape = uri_shape(uri)
 
@@ -629,23 +613,13 @@
                             yield eobj
                         else:
                             Klass = globals()[self._nested.title()]
-<<<<<<< HEAD
-                            for subeobj in Klass(cbase=join_uri(eobj._uri,
-                                                                self._nested
-                                                                ),
-                                                 interface=self._intf,
-                                                 pattern=self._pattern,
-                                                 id_header=self._id_header,
-                                                 columns=self._columns):
-=======
                             for subeobj in Klass(
                                 cbase=join_uri(eobj._uri, self._nested),
-                                interface=self._intf, 
-                                pattern=self._pattern, 
-                                id_header=self._id_header, 
+                                interface=self._intf,
+                                pattern=self._pattern,
+                                id_header=self._id_header,
                                 columns=self._columns):
 
->>>>>>> 6237f158
                                 try:
                                     self._run_callback(self, subeobj)
                                     yield subeobj
@@ -666,22 +640,13 @@
                         yield eobj
                     else:
                         Klass = globals()[self._nested.title()]
-<<<<<<< HEAD
-                        for subeobj in Klass(cbase=join_uri(eobj._uri,
-                                                            self._nested),
-                                             interface=self._intf,
-                                             pattern=self._pattern,
-                                             id_header=self._id_header,
-                                             columns=self._columns):
-=======
                         for subeobj in Klass(
                             cbase=join_uri(eobj._uri, self._nested),
-                            interface=self._intf, 
-                            pattern=self._pattern, 
-                            id_header=self._id_header, 
+                            interface=self._intf,
+                            pattern=self._pattern,
+                            id_header=self._id_header,
                             columns=self._columns):
 
->>>>>>> 6237f158
                             try:
                                 self._run_callback(self, subeobj)
                                 yield subeobj
@@ -700,22 +665,13 @@
                         yield eobj
                     else:
                         Klass = globals()[self._nested.rstrip('s').title()]
-<<<<<<< HEAD
-                        for subeobj in Klass(cbase=join_uri(eobj._uri,
-                                                            self._nested),
-                                             interface=self._intf,
-                                             pattern=self._pattern,
-                                             id_header=self._id_header,
-                                             columns=self._columns):
-=======
                         for subeobj in Klass(
                             cbase=join_uri(eobj._uri, self._nested),
-                            interface=self._intf, 
-                            pattern=self._pattern, 
-                            id_header=self._id_header, 
+                            interface=self._intf,
+                            pattern=self._pattern,
+                            id_header=self._id_header,
                             columns=self._columns):
 
->>>>>>> 6237f158
                             try:
                                 self._run_callback(self, subeobj)
                                 yield subeobj
@@ -734,22 +690,13 @@
                         yield eobj
                     else:
                         Klass = globals()[self._nested.title()]
-<<<<<<< HEAD
-                        for subeobj in Klass(cbase=join_uri(eobj._uri,
-                                                            self._nested),
-                                             interface=self._intf,
-                                             pattern=self._pattern,
-                                             id_header=self._id_header,
-                                             columns=self._columns):
-=======
                         for subeobj in Klass(
                             cbase=join_uri(eobj._uri, self._nested),
-                            interface=self._intf, 
-                            pattern=self._pattern, 
-                            id_header=self._id_header, 
+                            interface=self._intf,
+                            pattern=self._pattern,
+                            id_header=self._id_header,
                             columns=self._columns):
 
->>>>>>> 6237f158
                             try:
                                 self._run_callback(self, eobj)
                                 yield subeobj
@@ -900,14 +847,9 @@
                                        constraints
                                        )
 
-<<<<<<< HEAD
-        content = self._intf._exec("/REST/search?format=json",
-                                   'POST', bundle)
-=======
         content = self._intf._exec(
-            "%s/search?format=json" % self._intf._entry, 
+            "%s/search?format=json" % self._intf._entry,
             'POST', bundle)
->>>>>>> 6237f158
 
         if content.startswith('<html>'):
             raise Exception(content.split('<h3>')[1].split('</h3>')[0])
@@ -1106,18 +1048,14 @@
         return 'xnat:projectData'
 
     def experiments(self, id_filter='*'):
-<<<<<<< HEAD
-        return Experiments('/REST/experiments', self._intf, id_filter,
-=======
-        return Experiments('%s/experiments' % self._intf._entry, 
-                           self._intf, 
-                           id_filter, 
->>>>>>> 6237f158
+        return Experiments('%s/experiments' % self._intf._entry,
+                           self._intf,
+                           id_filter,
                            filters={'project':self.id()}
                            )
 
     def experiment(self, ID):
-        return Experiment('%s/experiments/%s' % (self._intf._entry, ID), 
+        return Experiment('%s/experiments/%s' % (self._intf._entry, ID),
                           self._intf
                           )
 
@@ -1251,8 +1189,8 @@
 class Assessor(EObject):
     __metaclass__ = ElementType
 
-    def __init__(self,  uri, interface):
-        EObject.__init__(self,  uri, interface)
+    def __init__(self, uri, interface):
+        EObject.__init__(self, uri, interface)
 
         self.provenance = Provenance(self)
 
@@ -1290,13 +1228,13 @@
 class Reconstruction(EObject):
     __metaclass__ = ElementType
 
-    def __init__(self,  uri, interface):
-        EObject.__init__(self,  uri, interface)
+    def __init__(self, uri, interface):
+        EObject.__init__(self, uri, interface)
 
         self.provenance = Provenance(self)
 
     def datatype(self):
-        return (super(Reconstruction, self).datatype() 
+        return (super(Reconstruction, self).datatype()
                 or 'xnat:reconstructedImageData'
                 )
 
@@ -1428,7 +1366,7 @@
     dir_insert = put_dir
 
     def datatype(self):
-        return (super(Reconstruction, self).datatype() 
+        return (super(Reconstruction, self).datatype()
                 or 'xnat:abstractResource'
                 )
 
@@ -1511,7 +1449,7 @@
                 self._intf._http.cache.get_diskpath(
                 '%s%s' % (self._intf._server, self._absuri)
                 )
-                
+
             self._intf._http.cache.preset(_location)
 
         self._intf._exec(self._absuri, 'GET')
@@ -1602,7 +1540,7 @@
 
         resource_id = self._intf.select(guri).id()
 
-        self._absuri = re.sub('resources/.*?/', 
+        self._absuri = re.sub('resources/.*?/',
                               'resources/%s/' % resource_id, self._uri)
 
         # print 'INSERT FILE', os.path.exists(src)
