from __future__ import with_statement

import lxml
import os
import re
import shutil
import tempfile
import mimetypes
import zipfile
import time
import urllib
import codecs
from fnmatch import fnmatch
from itertools import islice

import json
from lxml import etree

from .uriutil import join_uri, translate_uri, uri_segment
from .uriutil import uri_last, uri_nextlast
from .uriutil import uri_parent, uri_grandparent
from .uriutil import uri_shape
from .uriutil import file_path

from .jsonutil import JsonTable, get_selection
from .pathutil import find_files
from .attributes import EAttrs
from .search import build_search_document, rpn_contraints, query_from_xml
from .errors import is_xnat_error, parse_put_error_message
from .errors import DataError, ProgrammingError, catch_error
from .cache import md5name
from .provenance import Provenance
# from .pipelines import Pipelines
from . import schema
from . import httputil
from . import downloadutils


DEBUG = False

# metaclasses

def get_element_from_element(rsc_name):

    def getter(self, ID):
        Element = globals()[rsc_name.title()]

        return Element(join_uri(self._uri, rsc_name + 's', ID), self._intf)

    return getter

def get_element_from_collection(rsc_name):

    def getter(self, ID):
        Element = globals()[rsc_name.title()]
        Collection = globals()[rsc_name.title() + 's']

        return Collection([Element(join_uri(eobj._uri, rsc_name + 's', ID),
                                   self._intf
                                   )
                           for eobj in self
                           ],
                          self._intf
                          )
    return getter

def get_collection_from_element(rsc_name):

    def getter(self, id_filter='*'):

        Collection = globals()[rsc_name.title()]
        return Collection(join_uri(self._uri, rsc_name),
                          self._intf, id_filter
                          )

    return getter

def get_collection_from_collection(rsc_name):

    def getter(self, id_filter='*'):
        Collection = globals()[rsc_name.title()]

        return Collection(self, self._intf, id_filter,
                          rsc_name, self._id_header, self._columns)

    return getter


class ElementType(type):
    def __new__(cls, name, bases, dct):
        rsc_name = name.lower() + 's' \
            if name.lower() in schema.resources_singular \
            else name.lower()

        for child_rsc in schema.resources_tree[rsc_name]:
            dct[child_rsc] = get_collection_from_element(child_rsc)
            dct[child_rsc.rstrip('s')] = \
                get_element_from_element(child_rsc.rstrip('s'))

        return type.__new__(cls, name, bases, dct)

    def __init__(cls, name, bases, dct):
        super(ElementType, cls).__init__(name, bases, dct)


class CollectionType(type):
    def __new__(cls, name, bases, dct):
        rsc_name = name.lower() + 's' \
            if name.lower() in schema.resources_singular \
            else name.lower()

        for child_rsc in schema.resources_tree[rsc_name]:
            dct[child_rsc] = get_collection_from_collection(child_rsc)
            dct[child_rsc.rstrip('s')] = \
                get_element_from_collection(child_rsc.rstrip('s'))

        return type.__new__(cls, name, bases, dct)

    def __init__(cls, name, bases, dct):
        super(CollectionType, cls).__init__(name, bases, dct)

# generic classes

class EObject(object):
    """ Generic Object for an element URI.
    """
    def __init__(self, uri, interface):
        """
            Parameters
            ----------
            uri: string
                URI for an element resource. 
                e.g. /REST/projects/my_project

            interface: :class:`Interface`
                Main interface reference.
        """
        self._uri = urllib.quote(translate_uri(uri))
        self._urn = urllib.unquote(uri_last(self._uri))
        self._urt = uri_nextlast(self._uri)
        self._intf = interface
        self.attrs = EAttrs(self)

    def __getstate__(self):
        return {
            'uri': self._uri,
            'interface': self._intf
            }

    def __setstate__(self, dict):
        self.__init__(dict['uri'], dict['interface'])

    def __repr__(self):
        return '<%s Object> %s' % (self.__class__.__name__,
                                   urllib.unquote(uri_last(self._uri))
                                   )

    def _getcell(self, col):
        """ Gets a single property of the element resource.
        """
        return self._getcells([col])

    def _getcells(self, cols):
        """ Gets multiple properties of the element resource.
        """
        p_uri = uri_parent(self._uri)
        id_head = schema.json[self._urt][0]
        lbl_head = schema.json[self._urt][1]
        filters = {}

        columns = set([col for col in cols
                       if col not in schema.json[self._urt] \
                           or col != 'URI'] + schema.json[self._urt]
                      )
        get_id = p_uri + '?format=json&columns=%s' % ','.join(columns)
        
        for pattern in self._intf._struct.keys():
            if fnmatch(uri_segment(
                    self._uri.split(
                        self._intf._get_entry_point(), 1)[1], -2), pattern):

                reg_pat = self._intf._struct[pattern]
                filters.setdefault('xsiType', set()).add(reg_pat)

        if filters:
            get_id += '&' + \
                '&'.join('%s=%s' % (item[0], item[1])
                         if isinstance(item[1], basestring)
                         else '%s=%s' % (item[0],
                                         ','.join([val for val in item[1]])
                                         )
                         for item in filters.items()
                         )

        for res in self._intf._get_json(get_id):
            if self._urn in [res.get(id_head), res.get(lbl_head)]:
                if len(cols) == 1:
                    return res.get(cols[0])
                else:
                    return get_selection(res, cols)[0]

    def exists(self, consistent=False):
        """ Test whether an element resource exists.
        """
        try:
            return self.id() != None
        except Exception as e:
            if DEBUG:
                print(e)
            return False

    def id(self):
        """ Returns the element resource id.
        """
        return self._getcell(schema.json[self._urt][0])

    def label(self):
        """ Returns the element resource label.
        """
        return self._getcell(schema.json[self._urt][1])

    def datatype(self):
        """ Returns the type defined in the XNAT schema for this element 
        resource.

            +----------------+-----------------------+
            | EObject        | possible xsi types    |
            +================+=======================+
            | Project        | xnat:projectData      |
            +----------------+-----------------------+
            | Subject        | xnat:subjectData      |
            +----------------+-----------------------+
            | Experiment     | xnat:mrSessionData    | 
            |                | xnat:petSessionData   | 
            +----------------+-----------------------+
        """
        return self._getcell('xsiType')

    def create(self, **params):
        """ Creates the element if it does not exists.
            Any non-existing ancestor will be created as well.

            .. warning::
                An element resource both have an ID and a label that
                can be used to access it. At the moment, XNAT REST API
                defines the label when creating an element, but not
                the ID, which is generated. It means that the `name`
                given to a resource may not appear when listing the
                resources because the IDs will appear, not the labels.

            .. note::
               To set up additional variables for the element at its
               creation it is possible to use shortcuts defined in the
               XNAT REST documentation or xpath in the schema:
                   - element.create(ID='theid')
                   - subject.create(**{'xnat:subjectData/ID':'theid'})


            Parameters
            ----------
            params: keywords
                - Specify the datatype of the element resource and of
                  any ancestor that may need to be created. The
                  keywords correspond to the levels in the REST
                  hierarchy, see Interface.inspect.architecture()
                - If an element is created with no specified type:
                      - if its name matches a naming convention, this type 
                        will be used
                      - else a default type is defined in the schema module
                - To give the ID the same value as the label use 
                  use_label=True e.g element.create(use_label=True)

            Examples
            --------
                >>> interface.select('/project/PROJECT/subject'
                                     '/SUBJECT/experiment/EXP/scan/SCAN'
                            ).create(experiments='xnat:mrSessionData', 
                                     scans='xnat:mrScanData'
                                     )

            See Also
            --------
            EObject.id
            EObject.label
            EObject.datatype
        """
        if params.has_key('xml') and os.path.exists(params.get('xml')):

            f = codecs.open(params.get('xml'))
            doc = f.read()
            f.close()

            try:
                doc_tree = etree.fromstring(doc)
                doc_tree.xpath('//*')[0].set('label', uri_last(self._uri))
                doc = etree.tostring(doc_tree)
            except:
                pass

            body, content_type = httputil.file_message(
                doc, 'text/xml', 'data.xml', 'data.xml')

            _uri = self._uri
            if (params.has_key('allowDataDeletion') and params.get('allowDataDeletion') == False):
                _uri += '?allowDataDeletion=false'
            else:
                _uri += '?allowDataDeletion=true'

            self._intf._exec(_uri,
                             method='PUT',
                             body=body,
                             headers={'content-type':content_type}
                             )

            return self

        datatype = params.get(uri_nextlast(self._uri))
        struct = self._intf._struct

        if datatype is None:
            for uri_pattern in struct.keys():
                if fnmatch(
                    self._uri.split(
                        self._intf._get_entry_point(), 1)[1], uri_pattern):
                    datatype = struct.get(uri_pattern)
                    break
            else:
                datatype = schema.default_datatypes.get(
                    uri_nextlast(self._uri))

        if datatype is None:
            create_uri = self._uri
        else:
            local_params = \
                [param for param in params
                 if param not in schema.resources_types + ['use_label'] \
                     and (param.startswith(datatype) or '/' not in param)
                 ]

            create_uri = '%s?xsiType=%s' % (self._uri, datatype)

            if 'ID' not in local_params \
                    and '%s/ID' % datatype not in local_params \
                    and params.get('use_label'):

                create_uri += '&%s/ID=%s' % (datatype, uri_last(self._uri))

            if local_params:
                create_uri += '&' + '&'.join('%s=%s' % (key,
                                                        params.get(key)
                                                        )
                                             for key in local_params
                                             )

            # avoid to reuse relative parameters
            for key in local_params:
                del params[key]

        parent_element = self._intf.select(uri_grandparent(self._uri))

        if not uri_nextlast(self._uri) == 'projects' \
                and not parent_element.exists():

            parent_datatype = params.get(uri_nextlast(parent_element._uri))
            if DEBUG:
                print('CREATE', parent_element, parent_datatype)
            parent_element.create(**params)

        if DEBUG:
            print('PUT', create_uri)

        output = self._intf._exec(create_uri, 'PUT')

        if is_xnat_error(output):
            paths = []
            for datatype_name, element_name \
                    in parse_put_error_message(output):

                path = self._intf.inspect.schemas.look_for(
                    element_name, datatype_name)

                paths.extend(path)

                if DEBUG:
                    print(path, 'is required')

            return paths

        return self

    insert = create

    def delete(self, delete_files=True):
        """ Deletes an element resource.

            Parameters
            ----------
            delete_files: boolean
                Tells if files attached to the element resources are
                removed as well from the server filesystem.
        """
        delete_uri = self._uri if not delete_files \
            else self._uri + '?removeFiles=true'

        out = self._intf._exec(delete_uri, 'DELETE')

        if is_xnat_error(out):
            catch_error(out)

    def get(self):
        """ Retrieves the XML document corresponding to this element.
        """
        return self._intf._exec(self._uri + '?format=xml', 'GET')

    def xpath(self, xpath):
        root = etree.fromstring(self.get())

        return root.xpath(xpath, namespaces=root.nsmap)

    def namespaces(self):
        pass

    def parent(self):
        uri = uri_grandparent(self._uri)
        klass = uri_nextlast(uri).title().rsplit('s',1)[0]
        if klass:
            Klass = globals()[klass]
            return Klass(uri, self._intf)
        else:
            return None

    def children(self, show_names=True):
        """ Returns the children levels of this element.

            Parameters
            ----------
            show_name: boolean
                If True returns a list of strings. If False returns a
                collection object referencing all child objects of
                this elements.

            Examples
            --------
            >>> subject_object.children()
            ['experiments', 'resources']
            >>> subject_object.children(False)
            <Collection Object> 170976556
        """
        children = schema.resources_tree.get(uri_nextlast(self._uri))

        if show_names:
            return children

        return CObject([getattr(self, child)() for child in children],
                       self._intf
                       )

    def tag(self, name):
        """ Tag the element.
        """
        tag = self._intf.manage.tags.get(name)
        if not tag.exists():
            tag.create()

        tag.reference(self._uri)
        return tag

    def untag(self, name):
        """ Remove a tag for the element.
        """
        tag = self._intf.manage.tags.get(name)
        tag.dereference(self._uri)
        if not tag.references().get():
            tag.delete()


class CObject(object):
    """ Generic Object for a collection resource.

        A collection resource is a list of element resources. There is 
        however several ways to obtain such a list:
            - a collection URI e.g. /REST/projects
            - a list of element URIs
            - a list of collections 
               e.g. /REST/projects/ONE/subjects **AND** 
               /REST/projects/TWO/subjects
            - a list of element objects
            - a list a collection objects

        Collections objects built in different ways share the same behavior:
            - they behave as iterators, which enables a lazy access to 
              the data
            - they always yield EObjects
            - they can be nested with any other collection

        Examples
        --------
        No access to the data:
            >>> interface.select.projects()
            <Collection Object> 173667084
        
        Lazy access to the data:
            >>> for project in interface.select.projects():
            >>>     print project

        Nesting:
            >>> for subject in interface.select.projects().subjects():
            >>>     print subject
    """
    def __init__(self, cbase, interface, pattern='*', nested=None,
                            id_header='ID', columns=[], filters={}):

        """ 
            Parameters
            ----------
            cbase: string | list | CObject
                Object from which the collection is built.
            interface: :class:`Interface`
                Main interface reference.
            pattern: string
                Only resource element whose ID match the pattern are 
                returned.
            nested: None | string
                Parameter used to nest collections.
            id_header: ID | label
                Defines whether the element label or ID is returned as the 
                identifier.
            columns: list
                Defines additional columns to be returned.
            filters: dict
                Defines additional filters for the query, typically options
                for the query string.
        """

        self._intf = interface
        self._cbase = cbase
        self._id_header = id_header
        self._pattern = pattern
        self._columns = columns
        self._filters = filters
        self._nested = nested

        if isinstance(cbase, basestring):
            self._ctype = 'cobjectcuri'
        elif isinstance(cbase, CObject):
            self._ctype = 'cobjectcobject'
        elif isinstance(cbase, list) and cbase:
            if isinstance(cbase[0], basestring):
                self._ctype = 'cobjecteuris'
            if isinstance(cbase[0], EObject):
                self._ctype = 'cobjecteobjects'
            if isinstance(cbase[0], CObject):
                self._ctype = 'cobjectcobjects'
        elif isinstance(cbase, list) and not cbase:
            self._ctype = 'cobjectempty'
        else:
            raise Exception('Invalid collection accessor type: %s' % cbase)

    def __repr__(self):
        return '<Collection Object> %s' % id(self)

    def _call(self, columns):
        try:
            uri = translate_uri(self._cbase)
            uri = urllib.quote(uri)

            request_shape = uri_shape(
                '%s/0' % uri.split(self._intf._get_entry_point(), 1)[1])
            reqcache = os.path.join(self._intf._cachedir,
                                   '%s.struct' % md5name(request_shape)
                                   ).replace('_*', '')

            gather = uri.split('/')[-1] in ['experiments', 'assessors',
                                            'scans', 'reconstructions']

            tick = time.gmtime(time.time())[5] % \
                self._intf.inspect._tick == 0 and\
                self._intf.inspect._auto

            if (not os.path.exists(reqcache) and gather) \
                    or (gather and tick):

                columns += ['xsiType']

                # struct = {}
            # if self._intf._struct.has_key(reqcache):
            #     struct = self._intf._struct[reqcache]
            # else:
            #     struct = json.load(open(reqcache, 'rb'))
                # self._intf._struct[reqcache] = struct

            query_string = '?format=json&columns=%s' % ','.join(columns)

            # struct = {}

            # for pattern in struct.keys():
            #     request_pat = uri_segment(
            #         join_uri(uri, self._pattern).split('/REST')[1], -2
            #         )

            #     # print pattern, request_pat, fnmatch(pattern, request_pat)

            #     if (fnmatch(pattern, request_pat) 
            #         and struct[pattern] is not None):

            #         self._filters.setdefault('xsiType', set()
            #                                  ).add(struct[pattern])

            if self._filters:
                query_string += '&' + '&'.join(
                    '%s=%s' % (item[0], item[1])
                    if isinstance(item[1], (str, unicode))
                    else '%s=%s' % (
                        item[0], ','.join([val for val in item[1]]))
                    for item in self._filters.items()
                    )

            jtable = self._intf._get_json(uri + query_string)

            if (not os.path.exists(reqcache) and gather) \
                    or (gather and tick):

                _type = uri.split('/')[-1]
                self._learn_from_table(_type, jtable, reqcache)

            return jtable
        except Exception as e:
            if DEBUG:
                raise e
            return []

    def _learn_from_table(self, _type, jtable, reqcache):
        request_knowledge = {}

        for element in jtable:
            xsitype = element.get('xsiType')
            uri = element.get('URI').split(self._intf._get_entry_point(), 1)[1]
            uri = uri.replace(uri.split('/')[-2], _type)
            shape = uri_shape(uri)

            request_knowledge[shape] = xsitype

        if os.path.exists(reqcache):
            previous = json.load(open(reqcache, 'rb'))
            previous.update(request_knowledge)
            request_knowledge = previous

        self._intf._struct.update(request_knowledge)

        json.dump(request_knowledge, open(reqcache, 'w'))

    def __iter__(self):
        if self._ctype == 'cobjectcuri':
            if self._id_header == 'ID':
                id_header = schema.json[uri_last(self._cbase)][0]
            elif self._id_header == 'label':
                id_header = schema.json[uri_last(self._cbase)][1]
            else:
                id_header = self._id_header

            for res in self._call([id_header] + self._columns):
                try:
                    eid = urllib.unquote(res[id_header])
                    if fnmatch(eid, self._pattern):
                        klass_name = uri_last(self._cbase
                                              ).rstrip('s').title()
                        Klass = globals().get(klass_name, self._intf.__class__)
                        eobj = Klass(join_uri(self._cbase, eid), self._intf)
                        if self._nested is None:
                            self._run_callback(self, eobj)
                            yield eobj
                        else:
                            Klass = globals().get(self._nested.title(),
                                                  self._intf.__class__)
                            for subeobj in Klass(
                                cbase=join_uri(eobj._uri, self._nested),
                                interface=self._intf,
                                pattern=self._pattern,
                                id_header=self._id_header,
                                columns=self._columns):

                                try:
                                    self._run_callback(self, subeobj)
                                    yield subeobj
                                except RuntimeError:
                                    pass

                except KeyboardInterrupt:
                    self._intf._connect()
                    raise StopIteration

        elif self._ctype == 'cobjecteuris':
            for uri in self._cbase:
                try:
                    Klass = globals().get(uri_nextlast(uri).rstrip('s').title(),
                                          self._intf.__class__)
                    eobj = Klass(uri, self._intf)
                    if self._nested is None:
                        self._run_callback(self, eobj)
                        yield eobj
                    else:
                        Klass = globals().get(self._nested.title(),
                                              self._intf.__class__)
                        for subeobj in Klass(
                            cbase=join_uri(eobj._uri, self._nested),
                            interface=self._intf,
                            pattern=self._pattern,
                            id_header=self._id_header,
                            columns=self._columns):

                            try:
                                self._run_callback(self, subeobj)
                                yield subeobj
                            except RuntimeError:
                                pass

                except KeyboardInterrupt:
                    self._intf._connect()
                    raise StopIteration

        elif self._ctype == 'cobjecteobjects':
            for eobj in self._cbase:
                try:
                    if self._nested is None:
                        self._run_callback(self, eobj)
                        yield eobj
                    else:
                        Klass = globals().get(self._nested.rstrip('s').title(),
                                              self._intf.__class__)
                        for subeobj in Klass(
                            cbase=join_uri(eobj._uri, self._nested),
                            interface=self._intf,
                            pattern=self._pattern,
                            id_header=self._id_header,
                            columns=self._columns):

                            try:
                                self._run_callback(self, subeobj)
                                yield subeobj
                            except RuntimeError:
                                pass

                except KeyboardInterrupt:
                    self._intf._connect()
                    raise StopIteration

        elif self._ctype == 'cobjectcobject':
            for eobj in self._cbase:
                try:
                    if self._nested is None:
                        self._run_callback(self, eobj)
                        yield eobj
                    else:
                        Klass = globals().get(self._nested.title(),
                                              self._intf.__class__)
                        for subeobj in Klass(
                            cbase=join_uri(eobj._uri, self._nested),
                            interface=self._intf,
                            pattern=self._pattern,
                            id_header=self._id_header,
                            columns=self._columns):

                            try:
                                self._run_callback(self, eobj)
                                yield subeobj
                            except RuntimeError:
                                pass

                except KeyboardInterrupt:
                    self._intf._connect()
                    raise StopIteration

        elif self._ctype == 'cobjectcobjects':
            for cobj in self._cbase:
                try:
                    for eobj in cobj:
                        if self._nested is None:
                            self._run_callback(self, eobj)
                            yield eobj
                        else:
                            Klass = globals().get(cobj._nested.title(),
                                                  self._intf.__class__)

                            for subeobj in Klass(
                                cbase=join_uri(eobj._uri, cobj._nested),
                                interface=cobj._intf,
                                pattern=cobj._pattern,
                                id_header=cobj._id_header,
                                columns=cobj._columns):

                                try:
                                    self._run_callback(self, eobj)
                                    yield subeobj
                                except RuntimeError:
                                    pass

                except KeyboardInterrupt:
                    self._intf._connect()
                    raise StopIteration

        elif self._ctype == 'cobjectempty':
            for empty in []:
                yield empty

    def _run_callback(self, cobj, eobj):
        if self._intf._callback is not None:
            self._intf._callback(cobj, eobj)

    def first(self):
        """ Returns the first element of the collection.
        """
        for eobj in self:
            return eobj

    fetchone = first

    def __getitem__(self, k):
        """ Use itertools.islice() to support indexed access and slicing.
        """
        if isinstance(k, slice):
            return islice(self, k.start, k.stop, k.step)
        else:
            return next(islice(self, k, k+1))

    def get(self, *args):
        """ Returns every element.

            .. warning::
                If a collection needs to issue thousands of queries it may 
                be better to access the resources within a `for-loop`.

            Parameters
            ----------
            args: strings
                - Specify the information to return for the elements
                  within ID, label and Object.
                - Any combination of ID, label and obj is valid, if
                  more than one is given, a list of tuple is returned
                  instead of a list.
        """
        if not args:
            return [urllib.unquote(uri_last(eobj._uri)) for eobj in self]
        else:
            entries = []

            for eobj in self:
                entry = ()
                for arg in args:
                    if arg == 'id':
                        self._id_header = 'ID'
                        entry += (urllib.unquote(uri_last(eobj._uri)),)
                    elif arg == 'label':
                        self._id_header = 'label'
                        entry += (urllib.unquote(uri_last(eobj._uri)),)
                    else:
                        entry += (eobj,)

                entries.append(entry)

            if len(args) != 1:
                return entries
            else:
                return [entry[0] for entry in entries]

    fetchall = get

    def __nonzero__(self):
        try:
            self.__iter__().next()
        except StopIteration:
            return False
        else:
            return True

    def tag(self, name):
        """ Tag the collection.
        """
        tag = self._intf.manage.tags.get(name)
        if not tag.exists():
            tag.create()

        tag.reference_many([eobj._uri for eobj in self])
        return tag

    def untag(self, name):
        """ Remove the tag from the collection.
        """
        tag = self._intf.manage.tags.get(name)
        tag.dereference_many([eobj._uri for eobj in self])
        if not tag.references().get():
            tag.delete()

    def where(self, constraints=None, template=None, query=None):
        """ Only the element objects whose subject that are matching the 
            constraints will be returned. It means that it is not possible 
            to use this method on an element that is not linked to a 
            subject, such as a project.

            Examples
            --------
            The ``where`` clause should be on the first select:
                >>> for experiment in interface.select('//experiments'
                         ).where([('atest/FIELD', '=', 'value'), 'AND']):
                >>>      print experiment

            Do **NOT** do this:
                >>> for experiment in interface.select('//experiments'):
                        for assessor in experiment.assessors(
                            ).where([('atest/FIELD', '=', 'value'), 'AND']):
                >>>         print assessor

            Or this:
                >>> for project in interface.select('//projects'
                        ).where([('atest/FIELD', '=', 'value'), 'AND']):
                >>>     print project

            See Also
            --------
            search.Search()
        """

        if isinstance(constraints, (str, unicode)):
            constraints = rpn_contraints(constraints)
        elif isinstance(template, (tuple)):
            tmp_bundle = self._intf.manage.search.get_template(
                template[0], True)
            tmp_bundle = tmp_bundle % template[1]
            constraints = query_from_xml(tmp_bundle)['constraints']
        elif isinstance(query, (str, unicode)):
            tmp_bundle = self._intf.manage.search.get(query, 'xml')
            constraints = query_from_xml(tmp_bundle)['constraints']
        elif isinstance(constraints, list):
            pass
        else:
            raise ProgrammingError('One in [contraints, template and '
                                   'query] parameters must be correctly '
                                   'set.'
                                   )


        # _columns = [
        #     'xnat:subjectData/PROJECT',
        #     'xnat:subjectData/SUBJECT_ID',
        #     ] + ['%s/ID' %qtype for qtype in _queried_types]

        # bundle = build_search_document(
        #     'xnat:imageSessionData', _columns, constraints)

        # content = self._intf._exec(
        #     "%s/search?format=json" % self._intf._entry, 
        #     'POST', bundle)

        # if content.startswith('<html>'):
        #     raise Exception(content.split('<h3>')[1].split('</h3>')[0])

        # results = JsonTable(json.loads(content)['ResultSet']['Result'])

        # return results

        results = query_with(
            interface=self._intf,
            join_field='xnat:subjectData/SUBJECT_ID',
            common_field='SUBJECT_ID',
            return_values=['xnat:subjectData/PROJECT',
                           'xnat:subjectData/SUBJECT_ID'],
            _filter=constraints
            )

        searchpop = ['%s/projects/' % self._intf._get_entry_point() + \
                     '%(project)s/subjects/%(subject_id)s' % res
                     for res in results
                     ]

        cobj = self
        while cobj:
            first = cobj.first()
            if not first:
                break

            if uri_nextlast(first._uri) == 'subjects':
                break

            else:
                cobj = getattr(cobj, '_cbase')

        backup_header = cobj._id_header

        if cobj._pattern != '*':
            cobj._id_header = 'ID'
            poi = set(searchpop
                     ).intersection([eobj._uri for eobj in cobj])
        else:
            poi = searchpop

        cobj._cbase = list(poi)
        cobj._ctype = 'cobjecteuris'
        cobj._nested = None
        cobj._id_header = backup_header

        return self

# specialized classes

class Project(EObject):
    __metaclass__ = ElementType

    def __init__(self, uri, interface):
        """ 
            Parameters
            ----------
            uri: string
                The file resource URI
            interface: Interface Object
        """

        EObject.__init__(self, uri, interface)
        # self.pipelines = Pipelines(self.id(), self._intf)

    def prearchive_code(self):
        """ Gets project prearchive code.
        """
        return int(self._intf._exec(join_uri(self._uri, 'prearchive_code')))

    def set_prearchive_code(self, code):
        """ Sets project prearchive code.

            Parameters
            ----------
            code: 0 to 4
        """
        self._intf._exec(join_uri(self._uri, 'prearchive_code', code),
                         'PUT')

    def quarantine_code(self):
        """ Gets project quarantine code.
        """
        return int(self._intf._exec(join_uri(self._uri, 'quarantine_code')))

    def set_quarantine_code(self, code):
        """ Sets project quarantine code.

            Parameters
            ----------
            code: 0 to 1
        """
        self._intf._exec(join_uri(self._uri, 'quarantine_code', code),
                         'PUT')

    def current_arc(self):
        """ Gets project current archive folder on the server.
        """
        return self._intf._exec(join_uri(self._uri, 'current_arc'))

    def set_subfolder_in_current_arc(self, subfolder):
        """ Changes project current archive subfolder on the server.
        """
        current_arc = self._intf._exec(join_uri(self._uri, 'current_arc'))

        self._intf._exec(join_uri(self._uri, 'current_arc',
                                  current_arc, subfolder),
                         'PUT')

    def accessibility(self):
        """ Gets project accessibility.
        """
        return self._intf._exec(join_uri(self._uri, 'accessibility'), 'GET')

    def set_accessibility(self, accessibility='protected'):
        """ Sets project accessibility.

            .. note::
                Write access is given or not by the user level for a 
                specific project.

            Parameters
            ----------
            accessibility: public | protected | private
                Sets the project accessibility:
                    - public: the project is visible and provides read 
                      access for anyone.
                    - protected: the project is visible by anyone but the 
                      data is accessible for allowed users only.
                    - private: the project is visible by allowed users only.

        """
        return self._intf._exec(join_uri(self._uri, 'accessibility',
                                         accessibility), 'PUT')

    def users(self):
        """ Gets all registered users for this project.
        """
        return JsonTable(self._intf._get_json(join_uri(self._uri, 'users'))
                         ).get('login', always_list=True)

    def owners(self):
        """ Gets owners of this project.
        """
        return JsonTable(self._intf._get_json(join_uri(self._uri, 'users'))
                         ).where(displayname='Owners'
                                 ).get('login', always_list=True)

    def members(self):
        """ Gets members of this project.
        """
        return JsonTable(self._intf._get_json(join_uri(self._uri, 'users'))
                         ).where(displayname='Members'
                                 ).get('login', always_list=True)

    def collaborators(self):
        """ Gets collaborator of this project.
        """
        return JsonTable(self._intf._get_json(join_uri(self._uri, 'users'))
                         ).where(displayname='Collaborators'
                                 ).get('login', always_list=True)

    def user_role(self, login):
        """ Gets the user level of the user for this project.

            Parameters
            ----------
            login: string
                A user of the project.

            Returns
            -------
            string : owner | member | collaborator

        """
        return JsonTable(self._intf._get_json(join_uri(self._uri, 'users'))
                         ).where(login=login
                                 )['displayname'].lower().rstrip('s')

    def add_user(self, login, role='member'):
        """ Adds a user to the project. The user must already exist on 
            the server.

            Parameters
            ----------
            login: string
                Valid username for the XNAT database.
            role: owner | member | collaborator
                The user level for this project:
                    - owner: read and write access, as well as 
                      administrative privileges such as adding and removing
                      users.
                    - member: read access and can create new resources but 
                      not remove them.
                    - collaborator: read access only.
        """
        self._intf._exec(join_uri(self._uri, 'users',
                                  role.lstrip('s').title() + 's',
                                  login
                                  ),
                         'PUT')

    def remove_user(self, login):
        """ Removes a user from the project.

            Parameters
            ----------
            login: string
                Valid username for the XNAT database.
        """
        self._intf._exec(join_uri(self._uri, 'users',
                                  self.user_role(login).title() + 's',
                                  login
                                  ),
                         'DELETE')

    def datatype(self):
        return 'xnat:projectData'

    def experiments(self, id_filter='*'):
        datapath = '%s/projects/%s/experiments'

        return Experiments(datapath % (self._intf._get_entry_point(), self.id()),
                           self._intf,
                           id_filter
                           )

    def experiment(self, ID):
        datapath = '%s/projects/%s/experiments/%s'

        tmp = Experiment(datapath % (
                self._intf._get_entry_point(), self.id(), ID),
                          self._intf
                          )
        if tmp.id() == ID:
            return tmp
        else:
            #if id id not mach given id (which may have been a label
            #re-select with the ID of the matching experiment.
            return Experiment(datapath % (
                self._intf._get_entry_point(), self.id(), tmp.id()),
                          self._intf
                          )

    def last_modified(self):
        """ Gets the last modified dates for all the project subjects.

            If any element related to a subject changes, experiment,
            variable, scan, image etc... the date will be changed.
        """
        uri = '%s/subjects?columns=last_modified' % self._uri

        return dict(JsonTable(self._intf._get_json(uri),
                              order_by=['ID', 'last_modified']
                              ).select(['ID', 'last_modified']
                                       ).items()
                    )

    def add_custom_variables(self, custom_variables, allow_data_deletion=False):
        """Adds a custom variable to a specified group

        Parameters
        ----------

        custom_variables: a dictionary
        allow_data_deletion : a boolean

        Examples
        --------

        >>> variables = {'Subjects' : {'newgroup' : {'foo' : 'string', 'bar' : 'int'}}}
        >>> project.add_custom_variables(variables)

        """
        tree = lxml.etree.fromstring(self.get())
        update = False

        for protocol, value in custom_variables.items():
            try:
                protocol_element = tree.xpath(
                    "//xnat:studyProtocol[@name='%s']" % protocol,
                    namespaces=tree.nsmap).pop()

            except IndexError:
                raise ValueError(
                    'Protocol %s not in current schema' % protocol
                    )

            try:
                definitions_element = protocol_element.xpath(
                    'xnat:definitions', namespaces=tree.nsmap).pop()
            except IndexError:
                update = True
                definitions_element = lxml.etree.Element(
                    lxml.etree.QName(tree.nsmap['xnat'], 'definitions'),
                    nsmap=tree.nsmap
                    )
                protocol_element.append(definitions_element)

            for group, fields in value.items():
                try:
                    group_element = definitions_element.xpath(
                        "xnat:definition[@ID='%s']" % group,
                        namespaces=tree.nsmap).pop()

                    fields_element = group_element.xpath(
                        "xnat:fields",
                        namespaces=tree.nsmap).pop()
                except IndexError:
                    update = True
                    group_element = lxml.etree.Element(
                        lxml.etree.QName(tree.nsmap['xnat'], 'definition'),
                        nsmap=tree.nsmap
                        )
                    group_element.set('ID', group)
                    group_element.set(
                        'data-type', protocol_element.get('data-type'))
                    group_element.set('description', '')
                    group_element.set('project-specific', '1')
                    definitions_element.append(group_element)
                    fields_element = lxml.etree.Element(
                        lxml.etree.QName(tree.nsmap['xnat'], 'fields'),
                        nsmap=tree.nsmap
                        )
                    group_element.append(fields_element)

                for field, datatype in fields.items():
                    try:
                        field_element = fields_element.xpath(
                            "xnat:field[@name='%s']" % field,
                            namespaces=tree.nsmap).pop()
                    except IndexError:
                        field_element = lxml.etree.Element(
                            lxml.etree.QName(tree.nsmap['xnat'], 'field'),
                            nsmap=tree.nsmap)
                        field_element.set('name', field)
                        field_element.set('datatype', datatype)
                        field_element.set('type', 'custom')
                        field_element.set('required', '0')
                        field_element.set(
                            'xmlPath',
                            "xnat:%s/fields/field[name=%s]/field" % (
                                protocol_element.get(
                                    'data-type').split(':')[-1], field)
                            )
                        fields_element.append(field_element)
                        update = True
        if update:
            body, content_type = httputil.file_message(
                lxml.etree.tostring(tree),
                'text/xml',
                'cust.xml',
                'cust.xml'
                )

            uri = self._uri
            if allow_data_deletion:
                uri = self._uri + '?allowDataDeletion=true'
            self._intf._exec(uri, method='PUT', body=body,
                             headers={'content-type':content_type})

    def get_custom_variables(self):
        """Retrieves custom variables as a dictionary

        It has the format {studyProtocol: { setname : {field: type, ...}}}

        """
        tree = lxml.etree.fromstring(self.get())
        nsmap = tree.nsmap
        custom_variables = {}
        for studyprotocols in tree.xpath('//xnat:studyProtocol',
                                         namespaces=nsmap):

            protocol_name = studyprotocols.get('name')
            custom_variables[protocol_name] = {}

            for definition in studyprotocols.xpath(('xnat:definitions'
                                                    '/xnat:definition'),
                                                   namespaces=nsmap):

                definition_id = definition.get('ID')
                custom_variables[protocol_name][definition_id] = {}
                for field in definition.xpath('xnat:fields/xnat:field',
                                              namespaces=nsmap):

                    field_name = field.get('name')
                    if field.get('type') == 'custom':
                        custom_variables[protocol_name][definition_id][
                            field_name] = field.get('datatype')

        return custom_variables


class Subject(EObject):
    __metaclass__ = ElementType

    def datatype(self):
        return 'xnat:subjectData'

    def shares(self, id_filter='*'):
        """ Returns the projects sharing this subject.

            Returns
            -------
            Collection object.
        """
        return Projects(join_uri(self._uri, 'projects'),
                        self._intf, id_filter)

    def share(self, project):
        """ Share this subject with another project.

            Parameters
            ----------
                project: string
                    The other project name.
        """
        self._intf._exec(join_uri(self._uri, 'projects', project), 'PUT')

    def unshare(self, project):
        """ Remove subject from another project in which it was shared.

            Parameters
            ----------
                project: string
                    The other project name.
        """
        self._intf._exec(join_uri(self._uri, 'projects', project), 'DELETE')


class Experiment(EObject):
    __metaclass__ = ElementType

    def shares(self, id_filter='*'):
        """ Returns the projects sharing this experiment.

            Returns
            -------
            Collection object.
        """
        return Projects(join_uri(self._uri, 'projects'),
                        self._intf, id_filter)

    def share(self, project):
        """ Share this experiment with another project.

            Parameters
            ----------
                project: string
                    The other project name.
        """
        self._intf._exec(join_uri(self._uri, 'projects', project), 'PUT')

    def unshare(self, project):
        """ Remove experiment from another project in which it was shared.

            Parameters
            ----------
                project: string
                    The other project name.
        """
        self._intf._exec(join_uri(self._uri, 'projects', project), 'DELETE')

    def trigger_pipelines(self):
        """ Triggers the AutoRun pipeline.
        """
        self._intf._exec(self._uri + '?triggerPipelines=true', 'PUT')

    def fix_scan_types(self):
        """ Populate empty scan TYPE attributes based on how similar 
            scans were populated.
        """
        self._intf._exec(self._uri + '?fixScanTypes=true', 'PUT')

    def pull_data_from_headers(self):
        """ Pull DICOM header values into the session.
        """
        self._intf._exec(self._uri + '?pullDataFromHeaders=true', 'PUT')

    def trigger(self, pipelines=True, fix_types=True, scan_headers=True):
        """ Run several triggers in a single call.
            
            Parameters
            ----------
            pipelines: boolean
                Same as trigger_pipelines.
            fix_types: boolean
                Same as fix_scan_types.
            scan_headers: boolean
                Same as pull_data_from headers.
        """
        if not all([not pipelines, not fix_types, not scan_headers]):
            options = []
            if pipelines:
                options.append('triggerPipelines=true')
            if fix_types:
                options.append('fixScanTypes=true')
            if scan_headers:
                options.append('pullDataFromHeaders=true')

            options = '?' + '&'.join(options)

            self._intf._exec(self._uri + options, 'PUT')


class Assessor(EObject):
    __metaclass__ = ElementType

    def __init__(self, uri, interface):
        EObject.__init__(self, uri, interface)

        self.provenance = Provenance(self)

    def shares(self, id_filter='*'):
        """ Returns the projects sharing this assessor.

            Returns
            -------
            Collection object.
        """
        return Projects(join_uri(self._uri, 'projects'),
                        self._intf, id_filter)

    def share(self, project):
        """ Share this assessor with another project.

            Parameters
            ----------
                project: string
                    The other project name.
        """
        self._intf._exec(join_uri(self._uri, 'projects', project), 'PUT')

    def unshare(self, project):
        """ Remove assessor from another project in which it was shared.

            Parameters
            ----------
                project: string
                    The other project name.
        """
        self._intf._exec(join_uri(self._uri, 'projects', project), 'DELETE')


    def set_param(self, key, value):
        self.attrs.set('%s/parameters/addParam[name=%s]/addField' \
                           % (self.datatype(), key),
                       value
                       )

    def get_param(self, key):
        return self.xpath(
            "//xnat:addParam[@name='%s']/child::text()" % key)[-1]

    def get_params(self):
        return self.xpath("//xnat:addParam/child::text()")[1::2]

    def params(self):
        return self.xpath('//xnat:addParam/attribute::*')


class Reconstruction(EObject):
    __metaclass__ = ElementType

    def __init__(self, uri, interface):
        EObject.__init__(self, uri, interface)

        self.provenance = Provenance(self)

    def datatype(self):
        return (super(Reconstruction, self).datatype()
                or 'xnat:reconstructedImageData'
                )

class Scan(EObject):
    __metaclass__ = ElementType

    def set_param(self, key, value):
        self.attrs.set('%s/parameters/addParam[name=%s]/addField' \
                           % (self.datatype(), key),
                       value
                       )

    def get_param(self, key):
        return self.xpath(
            "//xnat:addParam[@name='%s']/child::text()" % key)[-1]

    def get_params(self):
        return self.xpath("//xnat:addParam/child::text()")[1::2]

    def params(self):
        return self.xpath('//xnat:addParam/attribute::*')



class Resource(EObject):
    __metaclass__ = ElementType

    def get(self, dest_dir, extract=False):
        """ Downloads all the files within a resource.

            ..warning::
                Currently XNAT adds parent folders in the zip file that
                is downloaded to avoid name clashes if several resources
                are downloaded in the same folder. In order to be able to
                download the data uploaded previously with the same
                structure, pyxnat extracts the zip file, removes the extra
                paths and if necessary re-zips it. Careful, it may take
                time, and there is the problem of name clashes.

            Parameters
            ----------
            dest_dir: string
                Destination directory for the resource data.
            extract: boolean
                If True, the downloaded zip file is extracted.
                If False, not extracted.
                
            Returns
            -------
            If extract is False, the zip file path.
            If extract is True, the list of file paths previously in 
            the zip.
        """
        zip_location = os.path.join(dest_dir, uri_last(self._uri) + '.zip')

        if dest_dir is not None:
            self._intf._http.cache.preset(zip_location)

        self._intf._exec(join_uri(self._uri, 'files') + '?format=zip')

        fzip = zipfile.ZipFile(zip_location, 'r')
        fzip.extractall(path=dest_dir)
        fzip.close()

        members = []

        for member in fzip.namelist():
            old_path = os.path.join(dest_dir, member)
            
            #print(member)
            #print(member.split('files', 1))
            new_path = os.path.join(
                dest_dir,
                uri_last(self._uri),
                member.split('files', 1)[1].split(os.sep, 1)[1]
                )

            if not os.path.exists(os.path.dirname(new_path)):
                os.makedirs(os.path.dirname(new_path))

            shutil.move(old_path, new_path)

            members.append(new_path)

        # TODO: cache.delete(...)
        for extracted in fzip.namelist():
            pth = os.path.join(dest_dir, extracted.split(os.sep, 1)[0])

            if os.path.isdir(pth):
                shutil.rmtree(pth)

        os.remove(zip_location)

        if not extract:
            fzip = zipfile.ZipFile(zip_location, 'w')
            arcprefix = os.path.commonprefix(members).rpartition(os.sep)[0]
            arcroot = '/%s' % os.path.split(arcprefix.rstrip(os.sep))[1]
            for member in members:
                fzip.write(member, os.path.join(arcroot,
                                                member.split(arcprefix)[1])
                           )
            fzip.close()
            unzippedTree = os.path.join(dest_dir, uri_last(self._uri))
            if os.path.exists(unzippedTree):
                if os.path.isdir(unzippedTree):
                    shutil.rmtree(os.path.join(dest_dir, uri_last(self._uri)))
                else :
                    os.remove(unzippedTree)

        return zip_location if os.path.exists(zip_location) else members

    def put(self, sources, overwrite=False, extract=True, **datatypes):
        """ Insert a list of files in a single resource element.

            This method takes all the files an creates a zip with them
            which will be the element to be uploaded and then extracted on
            the server.
            If the files have a common prefix directory, that directory name 
            will be used.  If not, then "files" will be used as the zip name.

<<<<<<< HEAD
        #arcprefix = os.path.commonprefix(sources)
        arcprefix = os.path.commonprefix(sources).rpartition(os.sep)[0]
        arcroot = '/%s' % os.path.split(arcprefix.rstrip(os.sep))[1]
=======
            If avaiable, compression will be used on the zip file.

            Parameters
            ----------
            sources: List of paths of files to upload.

            overwrite: boolean
                If True, overwrite the files that already exist under the given id.
                If False, do not overwrite (Default)
                
            extract: boolean
                If True, the uploaded zip file is extracted. (Default)
                If False, the file is not extracted.
            
        """
        zip_location = tempfile.mkdtemp(suffix='pyxnat')
        
        #get the largest common directory.
        arcprefix, _, _ = os.path.commonprefix(sources).rpartition(os.path.sep)
        #get just the name of the largest common directory.
        zip_name = os.path.split(arcprefix.rstrip(os.path.sep))[1]
        arcroot = '/%s' % zip_name
        
        if not zip_name:
            #if no common prefix, then use "files" as the zip file name.
            #inside, each file will be directly under the zip root.
            zip_name = "files"
        
        zip_name = os.path.join(zip_location, zip_name + ".zip")
        fzip = None
        try:
            #use compression if avaiable. 
            fzip = zipfile.ZipFile(zip_name, 'w', zipfile.ZIP_DEFLATED)
        except RuntimeError:
            print "Zip compression not supported for uploading files."
            fzip = zipfile.ZipFile(zip_name, 'w')
>>>>>>> d2f5b92b

        for src in sources:
            fzip.write(src, os.path.join(arcroot, src.split(arcprefix)[1]))

        fzip.close()

        self.put_zip(zip_name, overwrite=overwrite, extract=extract, **datatypes)
        os.remove(zip_name)
        os.rmdir(zip_location)

    def put_zip(self, zip_location, overwrite=False, extract=True, **datatypes):
        """ Uploads a zip or tgz file an then extracts it on the server.

            After the compressed file is extracted the individual 
            files are accessible separately, or as a whole using get_zip.
            
            Parameters
            ----------
            zip_location: Path to zip file for upload.

            overwrite: boolean
                If True, overwrite the files that already exist under the given id.
                If False, do not overwrite (Default)
                
            extract: boolean
                If True, the uploaded zip file is extracted. (Default)
                If False, the file is not extracted.
        """
        if not self.exists():
            self.create(**datatypes)
        
        if extract:
            do_extract = '?extract=true'
        else:
            do_extract = ''
        
        self.file(os.path.split(zip_location)[1] + do_extract
                  ).put(zip_location, overwrite=overwrite)

    def put_dir(self, src_dir, overwrite=False, extract=True, **datatypes):
        """ Finds recursively all the files in a folder and uploads
            them using `insert`. Uses put_zip internally. 

            Parameters
            ----------
            src_dir: Path to directory to upload.

            overwrite: boolean
                If True, overwrite the files that already exist under the given id.
                If False, do not overwrite (Default)
                
            extract: boolean
                If True, the uploaded zip file is extracted. (Default)
                If False, the file is not extracted.
        """
        self.put(find_files(src_dir), overwrite=overwrite, extract=extract, **datatypes)

    batch_insert = put
    zip_insert = put_zip
    dir_insert = put_dir

    def datatype(self):
        return (super(Resource, self).datatype()
                or 'xnat:abstractResource'
                )

class In_Resource(Resource):
    __metaclass__ = ElementType

    def parent(self):
        uri = uri_grandparent(self._uri)
        Klass = globals()[uri.split('/')[-3].title().rsplit('s', 1)[0]]
        return Klass(uri_parent(uri), self._intf)

class Out_Resource(Resource):
    __metaclass__ = ElementType

    def parent(self):
        uri = uri_grandparent(self._uri)
        Klass = globals()[uri.split('/')[-3].title().rsplit('s', 1)[0]]
        return Klass(uri_parent(uri), self._intf)

class File(EObject):
    """ EObject for files stored in XNAT.
    """
    __metaclass__ = ElementType

    def __init__(self, uri, interface):
        """ 
            Parameters
            ----------
            uri: string
                The file resource URI
            interface: Interface Object
        """

        EObject.__init__(self, uri, interface)
        self._urn = file_path(uri)
        self._absuri = None

    def __repr__(self):
        return '<%s Object> %s' % (self.__class__.__name__,
                                   self._urn
                                   )

    def attributes(self):
        """ Files attributes include:
                - URI
                - Name
                - Size in bytes
                - path (relative to the parent resource)
                - file_tags
                - file_format
                - file_content

            Returns
            -------
            dict : a dictionnary with the file attributes
        """

        return self._getcells(['URI', 'Name', 'Size', 'path',
                               'file_tags', 'file_format', 'file_content'])

    def get(self, dest=None, force_default=False):
        """ Downloads the file to the cache directory.

            .. note::
                The default cache path is computed like this: 
                ``path_to_cache/md5(uri + query_string)_filename``

            Parameters
            ----------
            dest: string | None
                - If None a default path in the cache folder is
                  automatically computed. 
                - Else the file is downloaded at the requested location.
            force_default: boolean
                - Has no effect if the file is downloaded for the first time
                - If the file was previously download with a custom path,
                  calling get() will remember the custom location unless:
                      - another custom location is set in dest
                      - force_default is set to True and the file will be
                        moved to the cache

            Returns
            -------
            string : the file location.
        """

        if not self._absuri:
            self._absuri = self._getcell('URI')

        if self._absuri is None:
            raise DataError('Cannot get file: does not exists')

        if dest is not None:
            self._intf._http.cache.preset(dest)
        elif not force_default:
            _location = \
                self._intf._http.cache.get_diskpath(
                '%s%s' % (self._intf._server, self._absuri)
                )

            self._intf._http.cache.preset(_location)

        self._intf._exec(self._uri, 'GET')

        return self._intf._http.cache.get_diskpath(
            '%s%s' % (self._intf._server, self._absuri)
            )

    def get_copy(self, dest=None):
        """ Downloads the file to the cache directory but creates a copy at
            the specified location.

            Parameters
            ----------
            dest: string | None
                - file path for the copy
                - if None a copy is created at a default location based
                  on the file URI on the server

            Returns
            -------
            string : the copy location.
        """

        if not dest:
            dest = os.path.join(self._intf._http.cache.cache, 'workspace',
                                *self._absuri.strip('/').split('/')[1:])

        if not os.path.exists(os.path.dirname(dest)):
            os.makedirs(os.path.dirname(dest))

        src = self.get()

        if src != dest:
            shutil.copy2(src, dest)

        return dest

    def put(self, src, format='U', content='U', tags='U', overwrite=False, **datatypes):
        """ Uploads a file to XNAT.

            Parameters
            ----------
            src: string
                Location of the local file to upload or the actual content
                to upload.
            format: string   
                Optional parameter to specify the file format. 
                Defaults to 'U'.
            content: string
                Optional parameter to specify the file content. 
                Defaults to 'U'.
            tags: string
                Optional parameter to specify tags for the file. 
                Defaults to 'U'.
            overwrite: boolean
                Optional parameter to specify if the file should be overwritten.
                Defaults to False
        """

        format = urllib.quote(format)
        content = urllib.quote(content)
        tags = urllib.quote(tags)

        try:
            if os.path.exists(src):
                path = src
                name = os.path.basename(path).split('?')[0]
                src = codecs.open(src).read()
            else:
                path = self._uri.split('/')[-1]
                name = path
        except:
            path = self._uri.split('/')[-1]
            name = path

        content_type = mimetypes.guess_type(path)[0] or \
            'application/octet-stream'

        body, content_type = httputil.file_message(src, content_type,
                                                   path, name
                                                   )

        guri = uri_grandparent(self._uri)

        if not self._intf.select(guri).exists():
            self._intf.select(guri).insert(**datatypes)

        resource_id = self._intf.select(guri).id()

        self._absuri = urllib.unquote(
            re.sub('resources/.*?/',
                   'resources/%s/' % resource_id, self._uri)
            )

        query_args = {
            'format': format,
            'content': content,
            'tags': tags,
            }
        if overwrite:
            query_args['overwrite'] = "true"

        if '?' in self._absuri:
            k, v = self._absuri.split('?')[1].split('=')
            query_args[k] = v
            self._absuri = self._absuri.split('?')[0]

        put_uri = '%s?%s' % (
            self._absuri,
            '&'.join('%s=%s' % (k, v) for k, v in query_args.items())
            )

        # print 'INSERT FILE', os.path.exists(src)
        # print "URI is: " + put_uri

        self._intf._exec(
            put_uri, 'PUT', body,
            headers={'content-type':content_type}
            )

        # track the uploaded file as one of the cache

        # print 'GET DISKPATH', os.path.exists(src)
        # _cachepath = self._intf._http.cache.get_diskpath(
        #     '%s%s' % (self._intf._server, self._absuri),
        #     force_default=True
        #     )

        # _fakepath = '%s.alt' % _cachepath
        # _headerpath = '%s.headers' % _cachepath

        # print 'WRITE REFFILE', os.path.exists(src)

        # reffile = open(_fakepath, 'wb')
        # reffile.write(src)
        # reffile.close()

        # info_head = self._intf._get_head(self._absuri)

        # print 'WRITE HEADER FILE', os.path.exists(src)

        # headerfile = open(_headerpath, 'wb')
        # headerfile.write(info_head.as_string())
        # headerfile.close()

    insert = put
    create = put

    def delete(self):
        """ Deletes the file on the server.
        """
        if not self._absuri:
            self._absuri = self._getcell('URI')

        if self._absuri is None:
            raise DataError('Cannot delete file: does not exists')

        return self._intf._exec(self._absuri, 'DELETE')

    def size(self):
        """ Gets the file size.
        """
        return self._getcell('Size')

    def labels(self):
        """ Gets the file labels.
        """
        return self._getcell('file_tags')

    def format(self):
        """ Gets the file format.
        """
        return self._getcell('file_format')

    def content(self):
        """ Gets the file content description.
        """
        return self._getcell('file_content')

    def last_modified(self):
        """ Gets the file last-modified date.
        """

        if not self._absuri:
            self._absuri = self._getcell('URI')

        if self._absuri is None:
            raise DataError('Cannot get file: does not exists')

        info = self._intf._get_head(self._absuri)
        return info['last-modified']


class In_File(File):
    __metaclass__ = ElementType

class Out_File(File):
    __metaclass__ = ElementType

class Projects(CObject):
    __metaclass__ = CollectionType


class Subjects(CObject):
    __metaclass__ = CollectionType

    def sharing(self, projects=[]):
        return Subjects([eobj for eobj in self
                         if set(projects).issubset(eobj.shares().get())
                         ],
                        self._intf
                        )

    def share(self, project):
        for eobj in self:
            eobj.share(project)

    def unshare(self, project):
        for eobj in self:
            eobj.unshare(project)

class Experiments(CObject):
    __metaclass__ = CollectionType

    def sharing(self, projects=[]):
        return Experiments([eobj for eobj in self
                            if set(projects).issubset(eobj.shares().get())
                            ],
                           self._intf
                           )

    def share(self, project):
        for eobj in self:
            eobj.share(project)

    def unshare(self, project):
        for eobj in self:
            eobj.unshare(project)

class Assessors(CObject):
    __metaclass__ = CollectionType

    def sharing(self, projects=[]):
        return Assessors([eobj for eobj in self
                          if set(projects).issubset(eobj.shares().get())
                          ],
                         self._intf
                         )

    def share(self, project):
        for eobj in self:
            eobj.share(project)

    def unshare(self, project):
        for eobj in self:
            eobj.unshare(project)

    def download (self, dest_dir, type="ALL",
                  name=None, extract=False, safe=False):
        """
        A wrapper around :func:`downloadutils.download`
        """
        return downloadutils.download(dest_dir, self, type, name,
                                      extract, safe)

class Reconstructions(CObject):
    __metaclass__ = CollectionType

    def download (self, dest_dir, type="ALL",
                  name=None, extract=False, safe=False):
        """
        A wrapper around :func:`downloadutils.download`
        """
        return downloadutils.download(dest_dir, self, type, name,
                                      extract, safe)

class Scans(CObject):
    __metaclass__ = CollectionType

    def download (self, dest_dir, type="ALL",
                  name=None, extract=False, safe=False):
        """
        A wrapper around :func:`downloadutils.download`

        """
        return downloadutils.download(dest_dir, self, type, name,
                                      extract, safe)

class Resources(CObject):
    __metaclass__ = CollectionType

class In_Resources(Resources):
    __metaclass__ = CollectionType

class Out_Resources(Resources):
    __metaclass__ = CollectionType

class Files(CObject):
    __metaclass__ = CollectionType

class In_Files(Files):
    __metaclass__ = CollectionType

class Out_Files(Files):
    __metaclass__ = CollectionType

## Utility functions for downloading and extracting zip archives


def _datatypes_from_query(query):
    datatypes = []

    for constraint in query:
        if isinstance(constraint, list):
            datatypes.extend(_datatypes_from_query(constraint))
        elif isinstance(constraint, tuple):
            datatypes.append(constraint[0].split('/')[0])

    return datatypes


def query_with(interface, join_field,
               common_field, return_values, _filter):

    _stm = (join_field.split('/')[0], return_values)
    _cls = rewrite_query(interface, join_field,
                         common_field, _filter)

    return interface.select(*_stm).where(_cls)


def rewrite_query(interface, join_field,
                  common_field, _filter):

    _new_filter = []

    for _f in _filter:
        if isinstance(_f, list):
            _new_filter.append(rewrite_query(
                    interface, join_field, common_field, _f))

        elif isinstance(_f, tuple):
            _datatype = _f[0].split('/')[0]
            _res = interface.select(
                _datatype, ['%s/%s' % (_datatype, common_field)]
                ).where([_f, 'AND'])

            _new_f = [(join_field, '=', '%s' % sid)
                      for sid in _res['subject_id']
                      ]

            _new_f.append('OR')
            _new_filter.append(_new_f)

        elif isinstance(_f, (str, unicode)):
            _new_filter.append(_f)

        else:
            raise Exception('Invalid filter')

    return _new_filter
<|MERGE_RESOLUTION|>--- conflicted
+++ resolved
@@ -1590,9 +1590,8 @@
 
         for member in fzip.namelist():
             old_path = os.path.join(dest_dir, member)
-            
-            #print(member)
-            #print(member.split('files', 1))
+            print(member)
+            print(member.split('files', 1))
             new_path = os.path.join(
                 dest_dir,
                 uri_last(self._uri),
@@ -1642,11 +1641,6 @@
             If the files have a common prefix directory, that directory name 
             will be used.  If not, then "files" will be used as the zip name.
 
-<<<<<<< HEAD
-        #arcprefix = os.path.commonprefix(sources)
-        arcprefix = os.path.commonprefix(sources).rpartition(os.sep)[0]
-        arcroot = '/%s' % os.path.split(arcprefix.rstrip(os.sep))[1]
-=======
             If avaiable, compression will be used on the zip file.
 
             Parameters
@@ -1683,7 +1677,6 @@
         except RuntimeError:
             print "Zip compression not supported for uploading files."
             fzip = zipfile.ZipFile(zip_name, 'w')
->>>>>>> d2f5b92b
 
         for src in sources:
             fzip.write(src, os.path.join(arcroot, src.split(arcprefix)[1]))
