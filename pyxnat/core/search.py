--- conflicted
+++ resolved
@@ -17,10 +17,10 @@
 search_nsmap = {'xdat':'http://nrg.wustl.edu/security',
                 'xsi':'http://www.w3.org/2001/XMLSchema-instance'}
 
-special_ops = {'*':'%', }
-
-
-def build_search_document(root_element_name, columns, criteria_set,
+special_ops = {'*':'%',}
+
+
+def build_search_document(root_element_name, columns, criteria_set, 
                           brief_description='', long_description='',
                           allowed_users=[]):
     root_node = \
@@ -47,40 +47,40 @@
         element_name, field_ID = column.split('/')
 
         search_field_node = \
-            etree.Element(etree.QName(search_nsmap['xdat'], 'search_field'),
+            etree.Element(etree.QName(search_nsmap['xdat'], 'search_field'), 
                           nsmap=search_nsmap
                           )
 
         element_name_node = \
-            etree.Element(etree.QName(search_nsmap['xdat'], 'element_name'),
+            etree.Element(etree.QName(search_nsmap['xdat'], 'element_name'), 
                           nsmap=search_nsmap
                           )
 
         element_name_node.text = element_name
 
         field_ID_node = \
-            etree.Element(etree.QName(search_nsmap['xdat'], 'field_ID'),
+            etree.Element(etree.QName(search_nsmap['xdat'], 'field_ID'), 
                           nsmap=search_nsmap
                           )
 
         field_ID_node.text = field_ID
 
         sequence_node = \
-            etree.Element(etree.QName(search_nsmap['xdat'], 'sequence'),
+            etree.Element(etree.QName(search_nsmap['xdat'], 'sequence'), 
                           nsmap=search_nsmap
                           )
 
         sequence_node.text = str(i)
 
         type_node = \
-            etree.Element(etree.QName(search_nsmap['xdat'], 'type'),
+            etree.Element(etree.QName(search_nsmap['xdat'], 'type'), 
                           nsmap=search_nsmap
                           )
 
         type_node.text = 'string'
 
         header_node = \
-            etree.Element(etree.QName(search_nsmap['xdat'], 'header'),
+            etree.Element(etree.QName(search_nsmap['xdat'], 'header'), 
                           nsmap=search_nsmap
                           )
 
@@ -95,7 +95,7 @@
         root_node.append(search_field_node)
 
     search_where_node = \
-        etree.Element(etree.QName(search_nsmap['xdat'], 'search_where'),
+        etree.Element(etree.QName(search_nsmap['xdat'], 'search_where'), 
                       nsmap=search_nsmap
                       )
 
@@ -104,13 +104,13 @@
     if allowed_users != []:
 
         allowed_users_node = \
-            etree.Element(etree.QName(search_nsmap['xdat'], 'allowed_user'),
+            etree.Element(etree.QName(search_nsmap['xdat'], 'allowed_user'), 
                           nsmap=search_nsmap
                           )
 
         for allowed_user in allowed_users:
             login_node = \
-                etree.Element(etree.QName(search_nsmap['xdat'], 'login'),
+                etree.Element(etree.QName(search_nsmap['xdat'], 'login'), 
                               nsmap=search_nsmap
                               )
             login_node.text = allowed_user
@@ -137,12 +137,12 @@
 
         if isinstance(criteria, (tuple)):
             if len(criteria) != 3:
-                raise ProgrammingError('%s should be a 3-element tuple' %
+                raise ProgrammingError('%s should be a 3-element tuple' % 
                                         str(criteria)
                                         )
 
             constraint_node = \
-                etree.Element(etree.QName(search_nsmap['xdat'], 'criteria'),
+                etree.Element(etree.QName(search_nsmap['xdat'], 'criteria'), 
                               nsmap=search_nsmap
                               )
 
@@ -151,7 +151,7 @@
             schema_field_node = \
                 etree.Element(etree.QName(search_nsmap['xdat'],
                                           'schema_field'
-                                          ),
+                                          ), 
                               nsmap=search_nsmap
                               )
 
@@ -160,11 +160,11 @@
             comparison_type_node = \
                 etree.Element(etree.QName(search_nsmap['xdat'],
                                           'comparison_type'
-                                          ),
+                                          ), 
                               nsmap=search_nsmap
                               )
 
-            comparison_type_node.text = special_ops.get(criteria[1],
+            comparison_type_node.text = special_ops.get(criteria[1], 
                                                         criteria[1]
                                                         )
 
@@ -185,16 +185,16 @@
 def query_from_xml(document):
     query = {}
     root = etree.fromstring(document)
-    _nsmap = root.nsmap
+    _nsmap=root.nsmap
 
     query['description'] = root.get('description', default="")
 
-    query['row'] = root.xpath('xdat:root_element_name',
+    query['row'] = root.xpath('xdat:root_element_name', 
                               namespaces=root.nsmap)[0].text
 
     query['columns'] = []
 
-    for node in root.xpath('xdat:search_field',
+    for node in root.xpath('xdat:search_field', 
                            namespaces=_nsmap):
 
         en = node.xpath('xdat:element_name', namespaces=root.nsmap)[0].text
@@ -204,13 +204,13 @@
 
     query['users'] = [
         node.text
-        for node in root.xpath('xdat:allowed_user/xdat:login',
+        for node in root.xpath('xdat:allowed_user/xdat:login', 
                                namespaces=root.nsmap
                                )
         ]
 
     try:
-        search_where = root.xpath('xdat:search_where',
+        search_where = root.xpath('xdat:search_where', 
                                   namespaces=root.nsmap)[0]
 
         query['constraints'] = query_from_criteria_set(search_where)
@@ -224,19 +224,19 @@
     query.append(criteria_set.get('method'))
     _nsmap = criteria_set.nsmap
 
-    for criteria in criteria_set.xpath('xdat:criteria',
+    for criteria in criteria_set.xpath('xdat:criteria', 
                                        namespaces=_nsmap):
 
         _f = criteria.xpath('xdat:schema_field', namespaces=_nsmap)[0]
         _o = criteria.xpath('xdat:comparison_type', namespaces=_nsmap)[0]
         _v = criteria.xpath('xdat:value', namespaces=_nsmap)[0]
-
+        
         constraint = (_f.text, _o.text, _v.text)
         query.insert(0, constraint)
 
-    for child_set in criteria_set.xpath('xdat:child_set',
+    for child_set in criteria_set.xpath('xdat:child_set', 
                                         namespaces=_nsmap):
-
+        
         query.insert(0, query_from_criteria_set(child_set))
 
     return query
@@ -288,7 +288,7 @@
 # ---------------------------------------------------------------
 
 class SearchManager(object):
-    """ Search interface.
+    """ Search interface. 
         Handles operations to save and get back searches on the server.
 
         Examples
@@ -297,7 +297,7 @@
             >>> columns = ['xnat:subjectData/PROJECT',
                            'xnat:subjectData/SUBJECT_ID'
                            ]
-            >>> criteria = [('xnat:subjectData/SUBJECT_ID', 'LIKE', '*'),
+            >>> criteria = [('xnat:subjectData/SUBJECT_ID', 'LIKE', '*'), 
                             'AND'
                             ]
             >>> interface.manage.search.save('mysearch', row, columns,
@@ -321,24 +321,16 @@
             raise NotSupportedError('Share mode %s not valid' % sharing)
 
         self._intf._exec(
-<<<<<<< HEAD
-            '%s/search/saved/%s?inbody=true' % (self._intf._entry, name),
-            method='PUT',
-            body=build_search_document(row, columns,
-                                       constraints,
-                                       name, desc,
-=======
             '%s/search/saved/%s?inbody=true' % (self._intf._entry, name), 
             method='PUT', 
             body=build_search_document(row, columns, 
                                        constraints, 
                                        name, desc.replace('%', '%%'), 
->>>>>>> 963157f3
                                        users
                                        )
             )
 
-    def save(self, name, row, columns, constraints,
+    def save(self, name, row, columns, constraints, 
              sharing='private', description=''):
         """ Saves a query on the XNAT server.
 
@@ -351,22 +343,22 @@
                 Datatype from `Interface.inspect.datatypes()`.
                 Usually ``xnat:subjectData``
             columns: list
-                List of data fields from
+                List of data fields from 
                 `Interface.inspect.datatypes('*', '*')`
             constraints: list
                 See also: `Search.where()`
             sharing: string | list
                 Define by whom the query is visible.
-                If sharing is a string it may be either
+                If sharing is a string it may be either 
                 ``private`` or ``public``.
-                Otherwise a list of valid logins for the XNAT server
+                Otherwise a list of valid logins for the XNAT server 
                 from `Interface.users()`.
 
             See Also
             --------
             Search.where
         """
-        self._save_search(row, columns, constraints,
+        self._save_search(row, columns, constraints, 
                           name, description, sharing)
 
 
@@ -378,23 +370,18 @@
             '%s/search/saved?format=json' % self._intf._entry)
 
         if with_description:
-<<<<<<< HEAD
-            return [(ld['brief_description'], ld['description'])
-                    for ld in get_selection(jdata, ['brief_description',
-=======
             return [(ld['brief_description'], 
                      ld['description'].replace('%%', '%'))
                     for ld in get_selection(jdata, ['brief_description', 
->>>>>>> 963157f3
                                                     'description'
                                                     ]
                                             )
                     if not ld['brief_description'].startswith('template_')]
         else:
-            return [name
+            return [name 
                     for name in get_column(jdata, 'brief_description')
                     if not name.startswith('template_')]
-
+    
     @check_entry
     def get(self, name, out_format='results'):
         """ Returns the results of the query saved on the XNAT server or
@@ -413,7 +400,7 @@
         """
         jdata = self._intf._get_json(
             '%s/search/saved?format=json' % self._intf._entry)
-
+        
         try:
             search_id = get_where(jdata, brief_description=name)[0]['id']
         except IndexError:
@@ -421,7 +408,7 @@
 
         if out_format in ['xml', 'query']:
             bundle = self._intf._exec(
-                '%s/search/saved/%s' % (self._intf._entry,
+                '%s/search/saved/%s' % (self._intf._entry, 
                                         search_id
                                         ), 'GET')
 
@@ -429,17 +416,17 @@
                 return bundle
             else:
                 return query_from_xml(bundle)
-
+        
 
         content = self._intf._exec(
-            '%s/search/saved/%s/results?format=csv' % (self._intf._entry,
+            '%s/search/saved/%s/results?format=csv' % (self._intf._entry, 
                                                        search_id), 'GET')
 
         results = csv.reader(StringIO(content), delimiter=',', quotechar='"')
-
+        
         headers = results.next()
 
-        return JsonTable([dict(zip(headers, res))
+        return JsonTable([dict(zip(headers, res)) 
                           for res in results
                           ],
                          headers
@@ -452,17 +439,17 @@
         """
         jdata = self._intf._get_json(
             '%s/search/saved?format=json' % self._intf._entry)
-
+        
         try:
             search_id = get_where(jdata, brief_description=name)[0]['id']
         except IndexError:
             raise DatabaseError('%s not found' % name)
 
-        self._intf._exec('%s/search/saved/%s' % (self._intf._entry,
+        self._intf._exec('%s/search/saved/%s' % (self._intf._entry, 
                                                  search_id
                                                  ), 'DELETE')
 
-    def save_template(self, name, row=None, columns=[],
+    def save_template(self, name, row=None, columns=[], 
                       constraints=[], sharing='private', description=''):
 
         def _make_template(query):
@@ -485,15 +472,10 @@
 
             return query_template
 
-<<<<<<< HEAD
-        self._save_search(row, columns, _make_template(constraints),
-                          'template_%s' % name, description, sharing)
-=======
         self._save_search(
             row, columns, _make_template(constraints), 
             'template_%s' % name, description, sharing
             )
->>>>>>> 963157f3
 
     @check_entry
     def saved_templates(self, with_description=False):
@@ -503,13 +485,9 @@
         if with_description:
             return [
                 (ld['brief_description'].split('template_')[1],
-<<<<<<< HEAD
-                 ld['description']
-=======
                  ld['description'].replace('%%', '%')
->>>>>>> 963157f3
                  )
-                for ld in get_selection(jdata, ['brief_description',
+                for ld in get_selection(jdata, ['brief_description', 
                                                 'description'
                                                 ]
                                         )
@@ -519,7 +497,7 @@
             return [name.split('template_')[1]
                     for name in get_column(jdata, 'brief_description')
                     if name.startswith('template_')]
-
+            
     @check_entry
     def use_template(self, name, values):
         """
@@ -535,8 +513,8 @@
 
         # have to remove search_id information before re-posting it
         _query = query_from_xml(bundle)
-        bundle = build_search_document(_query['row'],
-                                       _query['columns'],
+        bundle = build_search_document(_query['row'], 
+                                       _query['columns'], 
                                        _query['constraints']
                                        )
 
@@ -546,7 +524,7 @@
         results = csv.reader(StringIO(content), delimiter=',', quotechar='"')
         headers = results.next()
 
-        return JsonTable([dict(zip(headers, res))
+        return JsonTable([dict(zip(headers, res)) 
                           for res in results
                           ],
                          headers
@@ -556,19 +534,19 @@
     def get_template(self, name, as_xml=False):
         jdata = self._intf._get_json(
             '%s/search/saved?format=json' % self._intf._entry)
-
+        
         try:
-            search_id = get_where(jdata,
+            search_id = get_where(jdata, 
                                   brief_description='template_%s' % name
                                   )[0]['id']
         except IndexError:
             raise DatabaseError('%s not found' % name)
 
         bundle = self._intf._exec(
-            '%s/search/saved/%s' % (self._intf._entry,
+            '%s/search/saved/%s' % (self._intf._entry, 
                                     search_id
                                     ), 'GET')
-
+        
         if as_xml:
             return bundle
         else:
@@ -593,7 +571,7 @@
 
         Examples
         --------
-            >>> query = [('xnat:subjectData/SUBJECT_ID', 'LIKE', '%'),
+            >>> query = [('xnat:subjectData/SUBJECT_ID', 'LIKE', '%'), 
                          ('xnat:projectData/ID', '=', 'my_project'),
                          [('xnat:subjectData/AGE', '>', '14'),
                            'AND'
@@ -609,7 +587,7 @@
             row: string
                 The returned table will have one line for every matching
                 occurence of this type.
-                e.g. xnat:subjectData
+                e.g. xnat:subjectData 
                 --> table with one line per matching subject
             columns: list
                 The returned table will have all the given columns.
@@ -628,7 +606,7 @@
                 A query is an unordered list that contains
                     - 1 or more constraints
                     - 0 or more sub-queries (lists as this one)
-                    - 1 comparison method between the constraints
+                    - 1 comparison method between the constraints 
                         ('AND' or 'OR')
                 A constraint is an ordered tuple that contains
                     - 1 valid searchable_type/searchable_field
@@ -637,8 +615,8 @@
             Returns
             -------
             results: JsonTable object
-                An table-like object containing the results. It is
-                basically a list of dictionaries that has additional
+                An table-like object containing the results. It is 
+                basically a list of dictionaries that has additional 
                 helper methods.
         """
 
@@ -675,16 +653,16 @@
         for column in self._columns:
             headers_of_interest.append(
                 difflib.get_close_matches(
-                    column.split(self._row + '/')[0].lower() \
-                        or column.split(self._row + '/')[1].lower(),
+                    column.split(self._row+'/')[0].lower() \
+                        or column.split(self._row+'/')[1].lower(), 
                     headers)[0]
                 )
 
         if len(self._columns) != len(headers_of_interest):
             raise DataError('unvalid response headers')
 
-        return JsonTable([dict(zip(headers, res)) for res in results],
+        return JsonTable([dict(zip(headers, res)) for res in results], 
                          headers_of_interest).select(headers_of_interest)
 
     def all(self):
-        return self.where([(self._row + '/ID', 'LIKE', '%'), 'AND'])
+        return self.where([(self._row+'/ID', 'LIKE', '%'), 'AND'])
