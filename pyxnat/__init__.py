__version__ = '0.9.0dev'

from .core import Interface
from .core import SearchManager
from .core import CacheManager
from .core import Select
from .core import Inspector
from .core import Users
from .core import attributes
from .core import cache
from .core import help
from .core import interfaces
from .core import resources
from .core import schema
from .core import select
from .core import users
from .core import jsonutil
from .core import uriutil
from .core import xpass
<<<<<<< HEAD
from .core import xpath_store
=======
# from .core import xpath_store
>>>>>>> 61daf0a4
<|MERGE_RESOLUTION|>--- conflicted
+++ resolved
@@ -17,8 +17,4 @@
 from .core import jsonutil
 from .core import uriutil
 from .core import xpass
-<<<<<<< HEAD
-from .core import xpath_store
-=======
-# from .core import xpath_store
->>>>>>> 61daf0a4
+from .core import xpath_store